{
  "name": "desktop-e2e",
  "version": "1.0.0",
  "description": "E2E tests for the Desktop App",
  "main": "dist/e2e_bundle.js",
  "scripts": {
    "clean": "rm -rf dist/ mochawesome-report/ node_modules/ testUserData/",
    "run:e2e": "npm run build && npm run test",
    "build": "webpack-cli --config webpack.config.js",
    "build:performance": "webpack-cli --config webpack.config.performance.js",
    "test": "electron-mocha --reporter mochawesome dist/e2e_bundle.js",
    "test:performance": "electron-mocha --reporter json --reporter-option output=./performance/perf-test-report.json dist/e2e_bundle.js",
    "send-report": "node ./save_report.js",
    "postinstall": "patch-package && cross-env CL='/std:c++17' electron-rebuild -m ./node_modules/robotjs"
  },
  "repository": {
    "type": "git",
    "url": "git+ssh://git@github.com/mattermost/desktop.git"
  },
  "author": "Mattermost, Inc. <feedback@mattermost.com>",
  "license": "Apache-2.0",
  "bugs": {
    "url": "https://github.com/mattermost/desktop/issues"
  },
  "homepage": "https://github.com/mattermost/desktop#readme",
  "dependencies": {
    "@aws-sdk/client-s3": "3.726.1",
    "@aws-sdk/lib-storage": "3.445.0",
    "@electron/rebuild": "3.7.1",
    "axios": "1.7.4",
    "chai": "4.5.0",
    "electron-mocha": "12.2.0",
    "fast-xml-parser": "^4.4.1",
    "mochawesome": "7.1.3",
    "nan": "2.22.0",
<<<<<<< HEAD
    "node-abi": "3.73.0",
    "playwright": "1.42.0",
=======
    "node-abi": "3.71.0",
    "playwright": "1.49.1",
>>>>>>> fb0830d4
    "ps-node": "0.1.6",
    "recursive-readdir": "2.2.3",
    "robotjs": "0.6.0"
  },
  "devDependencies": {
    "mochawesome-report-generator": "^6.2.0"
  }
}<|MERGE_RESOLUTION|>--- conflicted
+++ resolved
@@ -33,13 +33,8 @@
     "fast-xml-parser": "^4.4.1",
     "mochawesome": "7.1.3",
     "nan": "2.22.0",
-<<<<<<< HEAD
     "node-abi": "3.73.0",
-    "playwright": "1.42.0",
-=======
-    "node-abi": "3.71.0",
     "playwright": "1.49.1",
->>>>>>> fb0830d4
     "ps-node": "0.1.6",
     "recursive-readdir": "2.2.3",
     "robotjs": "0.6.0"
