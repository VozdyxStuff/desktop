--- conflicted
+++ resolved
@@ -34,11 +34,7 @@
     "mochawesome": "7.1.3",
     "nan": "2.22.0",
     "node-abi": "3.71.0",
-<<<<<<< HEAD
     "playwright": "1.50.0",
-=======
-    "playwright": "1.49.1",
->>>>>>> 4fdee550
     "ps-node": "0.1.6",
     "recursive-readdir": "2.2.3",
     "robotjs": "0.6.0"
