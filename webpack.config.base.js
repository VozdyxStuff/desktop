// Copyright (c) 2015-2016 Yuya Ochiai
// Copyright (c) 2016-present Mattermost, Inc. All Rights Reserved.
// See LICENSE.txt for license information.

// This file uses CommonJS.
/* eslint-disable import/no-commonjs */
'use strict';

const childProcess = require('child_process');

const webpack = require('webpack');

const path = require('path');

const VERSION = childProcess.execSync('git rev-parse --short HEAD').toString();
const isProduction = process.env.NODE_ENV === 'production';
const isRelease = process.env.CIRCLE_BRANCH && process.env.CIRCLE_BRANCH.startsWith('release-');

const codeDefinitions = {
<<<<<<< HEAD
    __HASH_VERSION__: JSON.stringify(VERSION),
    __CAN_UPGRADE__: JSON.stringify(true), // we should set this to false when working on a store version. Hardcoding for now.
=======
    __HASH_VERSION__: !isRelease && JSON.stringify(VERSION),
>>>>>>> ba974dbf
};
codeDefinitions['process.env.NODE_ENV'] = JSON.stringify(process.env.NODE_ENV);

module.exports = {

    // Some plugins cause errors on the app, so use few plugins.
    // https://webpack.js.org/concepts/mode/#mode-production
    mode: isProduction ? 'none' : 'development',
    plugins: [
        new webpack.DefinePlugin(codeDefinitions),
    ],
    devtool: isProduction ? false : '#inline-source-map',
    resolve: {
        alias: {
            renderer: path.resolve(__dirname, 'src/renderer'),
            main: path.resolve(__dirname, './src/main'),
            common: path.resolve(__dirname, './src/common'),
            static: path.resolve(__dirname, './src/assets'),
        },
        extensions: ['.ts', '.tsx', '.js', '.jsx', '.json'],
    },
};

/* eslint-enable import/no-commonjs */<|MERGE_RESOLUTION|>--- conflicted
+++ resolved
@@ -17,12 +17,8 @@
 const isRelease = process.env.CIRCLE_BRANCH && process.env.CIRCLE_BRANCH.startsWith('release-');
 
 const codeDefinitions = {
-<<<<<<< HEAD
-    __HASH_VERSION__: JSON.stringify(VERSION),
+    __HASH_VERSION__: !isRelease && JSON.stringify(VERSION),
     __CAN_UPGRADE__: JSON.stringify(true), // we should set this to false when working on a store version. Hardcoding for now.
-=======
-    __HASH_VERSION__: !isRelease && JSON.stringify(VERSION),
->>>>>>> ba974dbf
 };
 codeDefinitions['process.env.NODE_ENV'] = JSON.stringify(process.env.NODE_ENV);
 
