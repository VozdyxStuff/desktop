<?xml version="1.0" encoding="utf-8"?>
<policyDefinitionResources revision="0.1" schemaVersion="1.0">
	<displayName/>
	<description/>
	<resources >
		<stringTable >
			<string id="RequiresMattermost43">Requires Mattermost Desktop 4.3 or later</string>
			<string id="mattermost">Mattermost</string>
			<string id="EnableAutoUpdater">EnableAutoUpdater</string>
			<string id="EnableAutoUpdaterDescription">If this policy is enabled, users will receive notifications when new versions of the desktop app are available. System Administrator privilages on the computer are required to install the update.</string>
			<string id="EnableServerManagement">EnableServerManagement</string>
			<string id="EnableServerManagementDescription">If this policy is enabled, users can add or remove servers in their app settings, even if default servers are configured in DefaultServerList.

If this policy is disabled, the Server Management section is hidden in the app settings and only servers defined by Group Policy can be used.</string>
			<string id="DefaultServerList">DefaultServerList</string>
			<string id="DefaultServerListDescription">If this policy is enabled, you can define one or more Mattermost servers that will be pre-configured for users when they launch the app.</string>
<<<<<<< HEAD
			<string id="EnableGpuAcceleration">EnableGpuAcceleration</string>
			<string id="EnableGpuAccelerationDescription">If this policy is enabled, the Mattermost Desktop Application will use the GPU for hardware acceleration.</string>
=======
>>>>>>> ac4ed397
		</stringTable>
		<presentationTable>
			<presentation id="DefaultServerList">
				<listBox refId="DefaultServerList">List of default Mattermost servers:</listBox>
			</presentation>
		</presentationTable>
	</resources>
</policyDefinitionResources><|MERGE_RESOLUTION|>--- conflicted
+++ resolved
@@ -14,11 +14,6 @@
 If this policy is disabled, the Server Management section is hidden in the app settings and only servers defined by Group Policy can be used.</string>
 			<string id="DefaultServerList">DefaultServerList</string>
 			<string id="DefaultServerListDescription">If this policy is enabled, you can define one or more Mattermost servers that will be pre-configured for users when they launch the app.</string>
-<<<<<<< HEAD
-			<string id="EnableGpuAcceleration">EnableGpuAcceleration</string>
-			<string id="EnableGpuAccelerationDescription">If this policy is enabled, the Mattermost Desktop Application will use the GPU for hardware acceleration.</string>
-=======
->>>>>>> ac4ed397
 		</stringTable>
 		<presentationTable>
 			<presentation id="DefaultServerList">
