--- conflicted
+++ resolved
@@ -40,18 +40,5 @@
 				<list id="DefaultServerList" key="Software\Policies\Mattermost\DefaultServerList" additive="true" explicitValue="true" />
 			</elements>
 		</policy>
-<<<<<<< HEAD
-		<policy name="EnableGpuAcceleration" class="Machine" displayName="$(string.EnableGpuAcceleration)" explainText="$(string.EnableGpuAccelerationDescription)" key="Software\Policies\Mattermost" valueName="EnableGpuAcceleration">
-			<parentCategory ref="mattermost"/>
-			<supportedOn ref="RequiresMattermost43"/>
-			<enabledValue>
-				<decimal value="1"/>
-			</enabledValue>
-			<disabledValue>
-				<decimal value="0"/>
-			</disabledValue>
-		</policy>
-=======
->>>>>>> ac4ed397
 	</policies>
 </policyDefinitions>