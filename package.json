--- conflicted
+++ resolved
@@ -38,13 +38,9 @@
     "electron-builder": "3.20.0",
     "electron-connect": "^0.3.7",
     "electron-packager": "^7.0.1",
-<<<<<<< HEAD
     "electron-prebuilt": "1.0.2",
-=======
-    "electron-prebuilt": "0.37.8",
     "electron-squirrel-startup": "^1.0.0",
     "electron-winstaller": "^2.2.0",
->>>>>>> c6d91e7a
     "esformatter": "^0.9.3",
     "esformatter-jsx": "^5.0.0",
     "gulp": "^3.9.0",
@@ -55,12 +51,8 @@
     "json-loader": "^0.5.4",
     "mocha": "^2.3.4",
     "mocha-circleci-reporter": "0.0.1",
-<<<<<<< HEAD
     "spectron": "~3.0.0",
-=======
     "rimraf": "^2.5.2",
-    "should": "^8.0.1",
->>>>>>> c6d91e7a
     "style-loader": "^0.13.0",
     "through2": "^2.0.1",
     "vinyl-named": "^1.1.0",
