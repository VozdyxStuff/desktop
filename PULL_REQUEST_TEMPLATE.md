Before submitting, please confirm you've 
 - [ ] read and understood our [Contributing Guidelines](https://github.com/mattermost/desktop/blob/master/CONTRIBUTING.md)
 - [ ] completed [Mattermost Contributor Agreement](http://www.mattermost.org/mattermost-contributor-agreement/)
 - [ ] executed `npm run prettify` for proper code formatting

Please provide the following information:

<<<<<<< HEAD
**Summary**
<!--
Write a short (one line) summary that describes the changes in this pull request for inclusion in the changelog
-->

**Issue link**
<!--
Please include a link to the GitHub issue this pull request addresses, if applicable.
-->

**Test Cases**

**Additional Notes**
=======
- [ ] Complete [Mattermost Contributor Agreement](http://www.mattermost.org/mattermost-contributor-agreement/)
- [ ] Update `CHANGELOG.md` and/or `doc/*.md` if it's necessary.
- [ ] Write about environment which you tested
  - Operating system
>>>>>>> cf5f9da6
<|MERGE_RESOLUTION|>--- conflicted
+++ resolved
@@ -1,11 +1,10 @@
-Before submitting, please confirm you've 
+Before submitting, please confirm you've
  - [ ] read and understood our [Contributing Guidelines](https://github.com/mattermost/desktop/blob/master/CONTRIBUTING.md)
  - [ ] completed [Mattermost Contributor Agreement](http://www.mattermost.org/mattermost-contributor-agreement/)
  - [ ] executed `npm run prettify` for proper code formatting
 
 Please provide the following information:
 
-<<<<<<< HEAD
 **Summary**
 <!--
 Write a short (one line) summary that describes the changes in this pull request for inclusion in the changelog
@@ -18,10 +17,4 @@
 
 **Test Cases**
 
-**Additional Notes**
-=======
-- [ ] Complete [Mattermost Contributor Agreement](http://www.mattermost.org/mattermost-contributor-agreement/)
-- [ ] Update `CHANGELOG.md` and/or `doc/*.md` if it's necessary.
-- [ ] Write about environment which you tested
-  - Operating system
->>>>>>> cf5f9da6
+**Additional Notes**