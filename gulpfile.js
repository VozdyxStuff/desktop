'use strict';

var gulp = require('gulp');
var prettify = require('gulp-jsbeautifier');
var babel = require('gulp-babel');
var webpack = require('webpack-stream');
var named = require('vinyl-named');
var changed = require('gulp-changed');
var esformatter = require('gulp-esformatter');
var esformatter_origin = require('esformatter');
var through = require('through2');
var del = require('del');
var electron = require('electron-connect').server.create({
  path: './dist'
});
var packager = require('electron-packager');
const fs = require('fs');

const distPackageAuthor = 'Mattermost, Inc.'

var sources = ['**/*.js', '**/*.json', '**/*.css', '**/*.html', '!**/node_modules/**', '!dist/**', '!release/**', '!**/test_config.json'];

gulp.task('prettify', ['prettify:sources', 'prettify:jsx']);
gulp.task('prettify:verify', ['prettify:sources:verify', 'prettify:jsx:verify'])

var prettify_options = {
  html: {
    eol: '\n',
    indentSize: 2
  },
  css: {
    eol: '\n',
    indentSize: 2
  },
  js: {
    eol: '\n',
    indentSize: 2,
    braceStyle: "end-expand"
  }
};

gulp.task('prettify:sources', ['sync-meta'], function() {
  prettify_options.mode = "VERIFY_AND_WRITE";
  return gulp.src(sources)
    .pipe(prettify(prettify_options))
    .pipe(gulp.dest('.'));
});

gulp.task('prettify:sources:verify', function() {
  prettify_options.mode = "VERIFY_ONLY";
  prettify_options.showDiff = false;
  return gulp.src(sources)
    .pipe(prettify(prettify_options));
});


var esformatter_jsx_options = {
  indent: {
    value: '  '
  },
  plugins: ['esformatter-jsx']
};

gulp.task('prettify:jsx', function() {
  return gulp.src('src/browser/**/*.jsx')
    .pipe(esformatter(esformatter_jsx_options))
    .pipe(gulp.dest('src/browser'));
});

gulp.task('prettify:jsx:verify', function() {
  return gulp.src('src/browser/**/*.jsx')
    .pipe(through.obj(function(file, enc, cb) {
      var result = esformatter_origin.diff.unified(file.contents.toString(), esformatter_origin.rc(file.path, esformatter_jsx_options));
      if (result !== "") {
        console.log('Error: ' + file.path + ' must be formatted');
        process.exit(1);
      }
      cb();
    }));
});


gulp.task('build', ['sync-meta', 'webpack', 'copy'], function(cb) {
  const appPackageJson = require('./src/package.json');
  const distPackageJson = Object.assign({}, appPackageJson, {
    author: {
      name: distPackageAuthor,
      email: 'noreply'
    }
  });
  fs.writeFile('./dist/package.json', JSON.stringify(distPackageJson, null, '  '), cb);
});

gulp.task('webpack', ['webpack:main', 'webpack:browser', 'webpack:webview']);

gulp.task('webpack:browser', function() {
  return gulp.src('src/browser/*.jsx')
    .pipe(named())
    .pipe(webpack({
      module: {
        loaders: [{
          test: /\.json$/,
          loader: 'json'
        }, {
          test: /\.jsx$/,
          loader: 'babel',
          query: {
            presets: ['react']
          }
        }]
      },
      output: {
        filename: '[name].js'
      },
      node: {
        __filename: false,
        __dirname: false
      },
      target: 'electron-renderer'
    }))
    .pipe(gulp.dest('dist/browser/'));
});

gulp.task('webpack:main', function() {
  return gulp.src('src/main.js')
    .pipe(webpack({
      module: {
        loaders: [{
          test: /\.json$/,
          loader: 'json'
        }]
      },
      output: {
        filename: '[name].js'
      },
      node: {
        __filename: false,
        __dirname: false
      },
      target: 'electron-main',
      externals: {
        remote: true // for electron-connect
      }
    }))
    .pipe(gulp.dest('dist/'));
});

gulp.task('webpack:webview', function() {
  return gulp.src('src/browser/webview/mattermost.js')
    .pipe(named())
    .pipe(webpack({
      output: {
        filename: '[name].js'
      },
      target: 'electron'
    }))
    .pipe(gulp.dest('dist/browser/webview'))
});

gulp.task('copy', ['copy:resources', 'copy:html/css', 'copy:modules']);

gulp.task('copy:resources', function() {
  return gulp.src('src/resources/**')
    .pipe(gulp.dest('dist/resources'));
});

gulp.task('copy:html/css', function() {
  return gulp.src(['src/browser/**/*.html', 'src/browser/**/*.css'])
    .pipe(gulp.dest('dist/browser'));
});

gulp.task('copy:modules', function() {
  return gulp.src(['src/node_modules/bootstrap/dist/**'])
    .pipe(gulp.dest('dist/browser/modules/bootstrap'))
});

gulp.task('watch', ['build'], function() {
  var options = ['--livereload'];
  electron.start(options);

  gulp.watch(['src/main.js', 'src/main/**/*.js', 'src/common/**/*.js'], ['webpack:main']);
  gulp.watch(['src/browser/**/*.js', 'src/browser/**/*.jsx'], ['webpack:browser', 'webpack:webview']);
  gulp.watch(['src/browser/**/*.css', 'src/browser/**/*.html', 'src/resources/**/*.png'], ['copy']);

  gulp.watch(['dist/main.js', 'dist/resources/**'], function() {
    electron.restart(options);
  });
  gulp.watch(['dist/browser/*.js'], electron.reload);
});

function makePackage(platform, arch, callback) {
  var packageJson = require('./src/package.json');
  packager({
    dir: './dist',
    platform: platform,
    arch: arch,
    version: require('./package.json').devDependencies['electron-prebuilt'],
    out: './release',
    prune: true,
    overwrite: true,
    "app-version": packageJson.version,
    icon: 'resources/icon',
    "version-string": {
<<<<<<< HEAD
      CompanyName: distPackageAuthor,
      LegalCopyright: `Copyright (c) 2015 - 2016 ${packageJson.author.name}`,
=======
      CompanyName: packageJson.author.name,
      LegalCopyright: 'Copyright (c) 2015 - ' + new Date().getFullYear() + ' ' + packageJson.author.name,
>>>>>>> 2b7dc119
      FileDescription: packageJson.description,
      OriginalFilename: packageJson.productName + '.exe',
      ProductVersion: packageJson.version,
      ProductName: packageJson.productName,
      InternalName: packageJson.name
    }
  }, function(err, appPath) {
    if (err) {
      callback(err);
    }
    else {
      callback();
    }
  });
};

gulp.task('package', ['build'], function(cb) {
  makePackage(process.platform, 'all', cb);
});

gulp.task('package:all', ['build'], function(cb) {
  makePackage('all', 'all', cb);
});

gulp.task('package:windows', ['build'], function(cb) {
  makePackage('win32', 'all', cb);
});

gulp.task('package:osx', ['build'], function(cb) {
  makePackage('darwin', 'all', cb);
});

gulp.task('package:linux', ['build'], function(cb) {
  makePackage('linux', 'all', cb);
});

gulp.task('sync-meta', function() {
  var appPackageJson = require('./src/package.json');
  var packageJson = require('./package.json');
  appPackageJson.name = packageJson.name;
  appPackageJson.productName = packageJson.productName;
  appPackageJson.version = packageJson.version;
  appPackageJson.description = packageJson.description;
  appPackageJson.author = packageJson.author;
  appPackageJson.license = packageJson.license;
  fs.writeFileSync('./src/package.json', JSON.stringify(appPackageJson, null, '  ') + '\n');
});<|MERGE_RESOLUTION|>--- conflicted
+++ resolved
@@ -201,13 +201,8 @@
     "app-version": packageJson.version,
     icon: 'resources/icon',
     "version-string": {
-<<<<<<< HEAD
       CompanyName: distPackageAuthor,
-      LegalCopyright: `Copyright (c) 2015 - 2016 ${packageJson.author.name}`,
-=======
-      CompanyName: packageJson.author.name,
-      LegalCopyright: 'Copyright (c) 2015 - ' + new Date().getFullYear() + ' ' + packageJson.author.name,
->>>>>>> 2b7dc119
+      LegalCopyright: `Copyright (c) 2015 - ${new Date().getFullYear()} ${packageJson.author.name}`,
       FileDescription: packageJson.description,
       OriginalFilename: packageJson.productName + '.exe',
       ProductVersion: packageJson.version,
