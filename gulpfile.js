'use strict';

var gulp = require('gulp');
var prettify = require('gulp-jsbeautifier');
var babel = require('gulp-babel');
var changed = require('gulp-changed');
var esformatter = require('gulp-esformatter');
var del = require('del');
var electron = require('electron-connect').server.create({
  path: './build'
});
var packager = require('electron-packager');

var sources = ['**/*.js', '**/*.css', '**/*.html', '!**/node_modules/**', '!**/build/**', '!release/**'];
var app_root = 'src';

<<<<<<< HEAD
gulp.task('prettify', ['sync-meta'], function() {
  return gulp.src(sources)
=======
gulp.task('prettify', ['prettify:sources', 'prettify:jsx']);

gulp.task('prettify:sources', ['sync-meta'], function() {
  gulp.src(sources)
>>>>>>> c5aba414
    .pipe(prettify({
      html: {
        indentSize: 2
      },
      css: {
        indentSize: 2
      },
      js: {
        indentSize: 2,
        braceStyle: "end-expand"
      }
    }))
    .pipe(gulp.dest('.'));
});

gulp.task('prettify:jsx', function() {
  return gulp.src(app_root + '/**/*.jsx')
    .pipe(esformatter({
      indent: {
        value: '  '
      },
      plugins: ['esformatter-jsx']
    }))
    .pipe(gulp.dest(app_root));
})

gulp.task('build', ['build:jsx']);

gulp.task('build:jsx', function() {
  return gulp.src(['src/browser/**/*.jsx', '!src/node_modules/**'])
    .pipe(changed(app_root, {
      extension: '.js'
    }))
    .pipe(babel({
      presets: ['react']
    }))
    .pipe(gulp.dest('src/browser/build'));
});

gulp.task('serve', function() {
  var options = ['--livereload'];
  electron.start(options);
  gulp.watch(sources, function() {
    electron.broadcast('stop');
    electron.restart(options);
  });
});

function makePackage(platform, arch, callback) {
  var packageJson = require('./src/package.json');
  packager({
    dir: './' + app_root,
    name: packageJson.name,
    platform: platform,
    arch: arch,
    version: '0.35.1',
    out: './release',
    prune: true,
    overwrite: true,
    "app-version": packageJson.version,
    icon: 'resources/electron-mattermost',
    "version-string": {
      CompanyName: packageJson.author,
      LegalCopyright: 'Copyright (c) 2015 ' + packageJson.author,
      FileDescription: packageJson.name,
      OriginalFilename: packageJson.name + '.exe',
      ProductVersion: packageJson.version,
      ProductName: packageJson.name,
      InternalName: packageJson.name
    }
  }, function(err, appPath) {
    if (err) {
      callback(err);
    }
    else {
      callback();
    }
  });
};

<<<<<<< HEAD
gulp.task('package', ['sync-meta'], function(cb) {
  makePackage(process.platform, 'all', cb);
});

gulp.task('package:all', ['sync-meta'], function(cb) {
  makePackage('all', 'all', cb);
});

gulp.task('package:windows', ['sync-meta'], function(cb) {
  makePackage('win32', 'all', cb);
});

gulp.task('package:osx', ['sync-meta'], function(cb) {
  makePackage('darwin', 'all', cb);
});

gulp.task('package:linux', ['sync-meta'], function(cb) {
  makePackage('linux', 'all', cb);
=======
gulp.task('package', ['build'], function() {
  makePackage(process.platform, 'all');
});

gulp.task('package:all', ['build'], function() {
  makePackage('all', 'all');
});

gulp.task('package:windows', ['build'], function() {
  makePackage('win32', 'all');
});

gulp.task('package:osx', ['build'], function() {
  makePackage('darwin', 'all');
});

gulp.task('package:linux', ['build'], function() {
  makePackage('linux', 'all');
>>>>>>> c5aba414
});

gulp.task('sync-meta', function() {
  var appPackageJson = require('./src/package.json');
  var packageJson = require('./package.json');
  appPackageJson.name = packageJson.name;
  appPackageJson.version = packageJson.version;
  appPackageJson.description = packageJson.description;
  appPackageJson.author = packageJson.author;
  appPackageJson.license = packageJson.license;
  var fs = require('fs');
  fs.writeFileSync('./src/package.json', JSON.stringify(appPackageJson, null, '  ') + '\n');
});<|MERGE_RESOLUTION|>--- conflicted
+++ resolved
@@ -7,22 +7,17 @@
 var esformatter = require('gulp-esformatter');
 var del = require('del');
 var electron = require('electron-connect').server.create({
-  path: './build'
+  path: './src'
 });
 var packager = require('electron-packager');
 
 var sources = ['**/*.js', '**/*.css', '**/*.html', '!**/node_modules/**', '!**/build/**', '!release/**'];
 var app_root = 'src';
 
-<<<<<<< HEAD
-gulp.task('prettify', ['sync-meta'], function() {
-  return gulp.src(sources)
-=======
 gulp.task('prettify', ['prettify:sources', 'prettify:jsx']);
 
 gulp.task('prettify:sources', ['sync-meta'], function() {
-  gulp.src(sources)
->>>>>>> c5aba414
+  return gulp.src(sources)
     .pipe(prettify({
       html: {
         indentSize: 2
@@ -103,45 +98,24 @@
   });
 };
 
-<<<<<<< HEAD
-gulp.task('package', ['sync-meta'], function(cb) {
+gulp.task('package', ['build'], function(cb) {
   makePackage(process.platform, 'all', cb);
 });
 
-gulp.task('package:all', ['sync-meta'], function(cb) {
+gulp.task('package:all', ['build'], function(cb) {
   makePackage('all', 'all', cb);
 });
 
-gulp.task('package:windows', ['sync-meta'], function(cb) {
+gulp.task('package:windows', ['build'], function(cb) {
   makePackage('win32', 'all', cb);
 });
 
-gulp.task('package:osx', ['sync-meta'], function(cb) {
+gulp.task('package:osx', ['build'], function(cb) {
   makePackage('darwin', 'all', cb);
 });
 
-gulp.task('package:linux', ['sync-meta'], function(cb) {
+gulp.task('package:linux', ['build'], function(cb) {
   makePackage('linux', 'all', cb);
-=======
-gulp.task('package', ['build'], function() {
-  makePackage(process.platform, 'all');
-});
-
-gulp.task('package:all', ['build'], function() {
-  makePackage('all', 'all');
-});
-
-gulp.task('package:windows', ['build'], function() {
-  makePackage('win32', 'all');
-});
-
-gulp.task('package:osx', ['build'], function() {
-  makePackage('darwin', 'all');
-});
-
-gulp.task('package:linux', ['build'], function() {
-  makePackage('linux', 'all');
->>>>>>> c5aba414
 });
 
 gulp.task('sync-meta', function() {
