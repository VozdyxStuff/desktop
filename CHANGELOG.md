--- conflicted
+++ resolved
@@ -1,6 +1,5 @@
 # Mattermost Desktop Application Changelog
 
-<<<<<<< HEAD
 ## UNDER DEVELOPMENT
 
 The "UNDER DEVELOPMENT" section of the Mattermost Desktop changelog appears
@@ -48,8 +47,6 @@
 
 ----
 
-=======
->>>>>>> 8dcbeed2
 ## Release v4.0.1
 
 Release date: March 28, 2018
@@ -57,16 +54,6 @@
 This release contains multiple security updates for Windows, Mac and Linux, and it is highly recommended that users upgrade to this version.
 
 ### Architectural Changes
-<<<<<<< HEAD
-
-Minor version upgrade of Electron from v1.7.11 to v1.7.13. Electron is the underlying technology used to build the Desktop apps.
-
-### Bux Fixes
-
-#### All Platforms
-
- - Disabled Certificate Transparency verification that produced unnecessary certificate errors.
-=======
  - Minor version upgrade of Electron from v1.7.11 to v1.7.13. Electron is the underlying technology used to build the Desktop apps.
 
 ### Bug Fixes
@@ -76,7 +63,6 @@
  [#743](https://github.com/mattermost/desktop/pull/743)
 
 ----
->>>>>>> 8dcbeed2
 
 ## Release v4.0.0
 
