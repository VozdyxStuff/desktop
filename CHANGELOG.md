--- conflicted
+++ resolved
@@ -1,12 +1,12 @@
 # Mattermost Desktop Application Changelog
 
-<<<<<<< HEAD
 ## Release v1.3.0 (Beta)
 
 ### Improvements
 #### Linux
 - Add the option to show the icon on menu bar. (requires libappindicator1 on Ubuntu)
-=======
+
+
 ## Release v1.2.1 (Beta)
 
 ### Fixes
@@ -15,7 +15,6 @@
 ### Improvements
 - Added a dialog to confirm use of non-http(s) protocols prior to opening links. For example, clicking on a link to `file://test` will open a dialog to confirm the user intended to open a file.
 - Added a right-click menu option for tray icon to open the Desktop application on Windows and OS X.
->>>>>>> ff5457ad
 
 
 ## Release v1.2.0 (Beta)
