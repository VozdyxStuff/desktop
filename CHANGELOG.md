# Mattermost Desktop Application Changelog

## UNDER DEVELOPMENT v1.4.0

The "UNDER DEVELOPMENT" section of the Mattermost Desktop changelog appears in the product's `master` branch to note key changes committed to `master` and are on their way to the next stable release. When a stable release is pushed, "UNDER DEVELOPMENT" heading is removed from the final changelog of the release.

Release date: TBD

### Improvements

#### All platforms
- Show current channel/team in window title
- Changed display of unread messages on the team tabbar, they are now shown as bold text
- Reload only the selected tab and keep its URL on "Reload" and "Clear Cache and Reload".
- Disabled `eval()` function for security improvements.
- Invalidate cache before load, to make server upgrades easy
- Removed misleading shortcuts from tray menu, as they didn't work
- Ctrl/Command+F puts cursor in search box to search in current channel.

<<<<<<< HEAD
#### Windows
- Update Mattermost icon for desktop notifications in Windows 10.
- An existing application instance will be reused instead of starting another instance.

=======
>>>>>>> 7429df05
#### Linux (Beta)
- Added an option to make the taskbar icon flash on new messages
- Added the badge to count mentions for Unity.
- An existing application instance will be reused instead of starting another instance.

#### OS X
- Added an option to toggle the red dot icon for unread messages (default is on).

#### Windows
- Update Mattermost icon for desktop notifications in Windows 10.
- Added an option to toogle the red dot icon for unread messages (default is on).


### Bug Fixes
<<<<<<< HEAD
=======
- Fixed an issue where the maximized state of the app window was lost in some cases.
>>>>>>> 7429df05

## Release v1.3.0

Release date: 2016-07-18

[Download the latest version here](https://about.mattermost.com/downloads/).

### Improvements

#### Windows
- Added an installer for better install experience.
- The app now minimizes to the system tray when closed.
- Added an option to launch application on login.
- Added an option to blink the taskbar icon when a new message has arrived.
- Added tooltip text for the system tray icon in order to show count of unread channels/mentions.
- Added an option to toggle the app to minimize/restore when clicking on the system tray icon.
- Added auto-reloading when tab fails to load the team.
- Added the ability to access all of your teams by right clicking the system tray icon.

#### OS X
- Added colored badges to the menu icon when there are unread channels/mentions.
- Added an option to minimize the app to the system tray when closed.
- Added auto-reloading when tab fails to load the team.
- Added the ability to access all of your teams by right clicking the system tray icon.

#### Linux (Beta)
- Added an option to show the icon on menu bar (requires libappindicator1 on Ubuntu).
- Added an option to launch application on login.
- Added an option to minimize the app to the system tray when closed.
- Added auto-reloading when tab fails to load the team.
- Added the ability to access all of your teams by right clicking the system tray icon.

#### Menu Bar
- New Keyboard Shortcuts
  - Adjust text size
    - Ctrl+0 (Menu Bar -> View -> Actual Size): Reset the zoom level.
    - Ctrl+Plus (Menu Bar -> View -> Zoom In): Increase text size
    - Ctrl+Minus (Menu Bar -> View -> Zoom Out): Decrease text size
  - Control window
    - Ctrl+W (Menu Bar -> Window -> Close): On Linux, this minimizes the main window.
    - Ctrl+M (Menu Bar -> Window -> Minimize)
  - Switch teams (these shotcuts also reopen the main window)
    - Ctrl+{1-9} (Menu Bar -> Window -> *Team name*): Open the *n*-th tab.
    - Ctrl+Tab or Alt+Command+Right (Menu Bar -> Window -> Select Next Team): Switch to the next window.
    - Ctrl+Shift+Tab or Alt+Command+Left (Menu Bar -> Window -> Select Previous Team): Switch to the previous window.
    - Right click on the tray item, to see an overview of all your teams. You can also select one and jump right into it.
- Added **Help** to the Menu Bar, which includes
    - Link to [**Mattermost Docs**](docs.mattermost.com)
    - Field to indicate the application version number.

#### Settings Page
- Added a "+" button next to the **Teams** label, which allows you to add more teams.
- Added the ability to edit team information by clicking on the pencil icon to the right of the team name.

### Other Changes
- Application license changed from MIT License to Apache License, Version 2.0.

### Bug Fixes

#### All platforms
- Fixed authentication dialog not working for proxy.

#### Windows
- Fixed the blurred system tray icon.
- Fixed a redundant description appearing in the pinned start menu on Windows 7.

#### OS X
- Fixed two icons appearing on a notification.

### Known Issues

#### Linux
- [Ubuntu - 64 bit] Right clicking taskbar icon and choosing **Quit** only minimizes the app
- [Ubuntu - 64 bit] [Direct message notification comes as a streak of line instead of a pop up](https://github.com/mattermost/platform/issues/3589)

### Contributors

Many thanks to all our contributors. In alphabetical order:

- [CarmDam](https://github.com/CarmDam), [it33](https://github.com/it33), [jasonblais](https://github.com/jasonblais), [jnugh](https://github.com/jnugh), [magicmonty](https://github.com/magicmonty), [MetalCar](https://github.com/MetalCar), [Razzeee](https://github.com/Razzeee), [yuya-oc](https://github.com/yuya-oc)

## Release v1.2.1 (Beta)

### Fixes
- Fixed issue to remove "Electron" from appearing in the title bar on startup.

### Improvements
- Added a dialog to confirm use of non-http(s) protocols prior to opening links. For example, clicking on a link to `file://test` will open a dialog to confirm the user intended to open a file.

#### Windows and OS X
- Added a right-click menu option for tray icon to open the Desktop application on Windows and OS X.

### Known issues
- The shortcuts can't switch teams twice in a raw.
- The team pages are not correctly rendered until the window is resized when the zoom level is changed.


## Release v1.2.0 (Beta)

- **Released:** 2016-05-17

This release contains a security update and it is highly recommended that users upgrade to this version.

### Fixes
- Node.js environment is enabled in the new window.
- The link other than `http://` and `https://` is opened by clicking.

#### Linux
- Desktop notification is shown as a dialog on Ubuntu 16.04.

### Improvements
- Improve the style for tab badges.
- Add **Allow mixed content** option to render images with `http://`.
- Add the login dialog for http authentication.

#### OS X
- Add the option to show the icon on menu bar.

#### Linux
- Add **.deb** packages to support installation.

### Contributors

Many thanks to all our contributors. In alphabetical order:

- [asaadmahmoodspin](https://github.com/asaadmahmoodspin), [jeremycook](https://github.com/jeremycook), [jnugh](https://github.com/jnugh), [jwilander](https://github.com/jwilander), [mgielda](https://github.com/mgielda), [lloeki](https://github.com/lloeki), [yuya-oc](https://github.com/yuya-oc)

## Release v1.1.1 (Beta)

- **Released:** 2016-04-13

### Fixes

#### All platforms
- **Settings** page doesn't return to the main page when the located path contains a blank.

#### Linux
- Alt+Shift opens menu on Cinnamon desktop environment.


## Release v1.1.0 (Beta)

- **Released:** 2016-03-30

The `electron-mattermost` project is now the official desktop application for the Mattermost open source project.


### Changes

#### All platforms

- Rename project from `electron-mattermost` to  `desktop`
- Rename the executable file from `electron-mattermost` to `Mattermost`
  - The configuration directory is also different from previous versions.
  - Should execute following command to take over `config.json`.
    - Windows: `mkdir %APPDATA%\Mattermost & copy %APPDATA%\electron-mattermost\config.json %APPDATA%\Mattermost\config.json`
    - OS X: `ditto ~/Library/Application\ Support/electron-mattermost/config.json ~/Library/Application\ Support/Mattermost/config.json`
    - Linux: `mkdir -p ~/.config/Mattermost && cp ~/.config/electron-mattermost/config.json ~/.config/Mattermost/config.json`


### Improvements

#### All platforms
- Refine application icon.
- Show error messages when the application failed in loading Mattermost server.
- Show confirmation dialog to continue connection when there is certificate error.
- Add validation to check whether both of **Name** and **URL** fields are not blank.
- Add simple basic HTTP authentication (requires a command line).

#### Windows
- Show a small circle on the tray icon when there are new messages.


### Fixes

#### Windows
- **File** > **About** does not bring up version number dialog.

#### Linux
- **File** > **About** does not bring up version number dialog.
- Ubuntu: Notification is not showing up.
- The view crashes when freetype 2.6.3 is used in system.


### Known issues

#### All platforms
- Basic Authentication is not working.
- Some keyboard shortcuts are missing. (e.g. <kbd>Ctrl+W</kbd>, <kbd>Command+,</kbd>)
- Basic authentication requires a command line.

#### Windows
- Application does not appear properly in Windows volume mixer.<|MERGE_RESOLUTION|>--- conflicted
+++ resolved
@@ -17,13 +17,10 @@
 - Removed misleading shortcuts from tray menu, as they didn't work
 - Ctrl/Command+F puts cursor in search box to search in current channel.
 
-<<<<<<< HEAD
 #### Windows
 - Update Mattermost icon for desktop notifications in Windows 10.
 - An existing application instance will be reused instead of starting another instance.
 
-=======
->>>>>>> 7429df05
 #### Linux (Beta)
 - Added an option to make the taskbar icon flash on new messages
 - Added the badge to count mentions for Unity.
@@ -33,15 +30,12 @@
 - Added an option to toggle the red dot icon for unread messages (default is on).
 
 #### Windows
-- Update Mattermost icon for desktop notifications in Windows 10.
 - Added an option to toogle the red dot icon for unread messages (default is on).
 
 
 ### Bug Fixes
-<<<<<<< HEAD
-=======
 - Fixed an issue where the maximized state of the app window was lost in some cases.
->>>>>>> 7429df05
+
 
 ## Release v1.3.0
 
