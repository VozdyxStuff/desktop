--- conflicted
+++ resolved
@@ -1,13 +1,14 @@
 # Mattermost Desktop Application Changelog
 
-<<<<<<< HEAD
+
 ## Release v1.2.0 (Beta)
 
 ### Improvements
 
 #### OS X
 - Add the option to show the icon on menu bar
-=======
+
+
 ## Release v1.1.1 (Beta)
 
 ### Fixes
@@ -17,7 +18,6 @@
 
 #### Linux
 - Alt+Shift opens menu on Cinnamon desktop environment.
->>>>>>> af48bce1
 
 
 ## Release v1.1.0 (Beta)
