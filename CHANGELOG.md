# Mattermost Desktop Application Changelog

## Release v1.3.0 (Beta)

### Changes
- Changed the license, from MIT License to Apache License, Version 2.0.

### Fixes

#### Windows
- Fixed the pixelated app icon on the top left of the window.
- Fixed the blurred tray icon.
<<<<<<< HEAD
- The main window is now minimized to system tray on close
- Added Option to toggle minimize/restore on click on system tray icon
=======
- Fixed that the redundant description appears in the pinned start menu on Windows 7.
>>>>>>> 8637177c

#### OS X
- Fixed that two icons appear on a notification.
- Added Option to hide Window from dock on close

### Improvements
- Added shortcuts
  - Zoom
    - Ctrl+0 (View -> Actual Size): Reset the zoom level.
    - Ctrl+Plus (View -> Zoom In)
    - Ctrl+Minus (View -> Zoom Out)
  - Control window
    - Ctrl+W (Window -> Close): On Windows and Linux, this works as minimize for the main window.
    - Ctrl+M (Window -> Minimize)
  - Switch teams (these shotcuts also reopen the main window)
    - Ctrl+{1-9} (Window -> *Team name*): Open the *n*-th tab.
    - Ctrl+Tab or Alt+Command+Right (Window -> Select Next Team): Open the right tab.
    - Ctrl+Shift+Tab or Alt+Command+Left (Window -> Select Previous Team): Open the left tab.
- Added **Add** button next to the "Teams" label on the Setting page.
- Added **Edit** button on the team list on the Setting page.
- Added **Help** menu to indicate the application version.
- Added auto-reloading when the tab failed to load the team.

#### Windows
- Added the tooltip text for the tray icon in order to show count of unread channels/mantions.
- Added the option to launch the application on login.
- Added the option to blink the taskbar icon when a new message has arrived.
- Added installers (experimental)

#### OS X
- Added colored badges to the menu icon when there are unread channels/mentions.

#### Linux
- Added the option to show the icon on menu bar. (requires libappindicator1 on Ubuntu)
- Added the option to launch the application on login.


## Release v1.2.1 (Beta)

### Fixes
- Fixed issue to remove "Electron" from appearing in the title bar on startup.

### Improvements
- Added a dialog to confirm use of non-http(s) protocols prior to opening links. For example, clicking on a link to `file://test` will open a dialog to confirm the user intended to open a file.

#### Windows and OS X
- Added a right-click menu option for tray icon to open the Desktop application on Windows and OS X.

### Known issues
- The shortcuts can't switch teams twice in a raw.
- The team pages are not correctly rendered until the window is resized when the zoom level is changed.


## Release v1.2.0 (Beta)

- **Released:** 2016-05-17

This release contains a security update and it is highly recommended that users upgrade to this version.

### Fixes
- Node.js environment is enabled in the new window.
- The link other than `http://` and `https://` is opened by clicking.

#### Linux
- Desktop notification is shown as a dialog on Ubuntu 16.04.

### Improvements
- Improve the style for tab badges.
- Add **Allow mixed content** option to render images with `http://`.
- Add the login dialog for http authentication.

#### OS X
- Add the option to show the icon on menu bar.

#### Linux
- Add **.deb** packages to support installation.


## Release v1.1.1 (Beta)

- **Released:** 2016-04-13

### Fixes

#### All platforms
- **Settings** page doesn't return to the main page when the located path contains a blank.

#### Linux
- Alt+Shift opens menu on Cinnamon desktop environment.


## Release v1.1.0 (Beta)

- **Released:** 2016-03-30

The `electron-mattermost` project is now the official desktop application for the Mattermost open source project.


### Changes

#### All platforms

- Rename project from `electron-mattermost` to  `desktop`
- Rename the executable file from `electron-mattermost` to `Mattermost`
  - The configuration directory is also different from previous versions.
  - Should execute following command to take over `config.json`.
    - Windows: `mkdir %APPDATA%\Mattermost & copy %APPDATA%\electron-mattermost\config.json %APPDATA%\Mattermost\config.json`
    - OS X: `ditto ~/Library/Application\ Support/electron-mattermost/config.json ~/Library/Application\ Support/Mattermost/config.json`
    - Linux: `mkdir -p ~/.config/Mattermost && cp ~/.config/electron-mattermost/config.json ~/.config/Mattermost/config.json`


### Improvements

#### All platforms
- Refine application icon.
- Show error messages when the application failed in loading Mattermost server.
- Show confirmation dialog to continue connection when there is certificate error.
- Add validation to check whether both of **Name** and **URL** fields are not blank.
- Add simple basic HTTP authentication (requires a command line).

#### Windows
- Show a small circle on the tray icon when there are new messages.


### Fixes

#### Windows
- **File** > **About** does not bring up version number dialog.

#### Linux
- **File** > **About** does not bring up version number dialog.
- Ubuntu: Notification is not showing up.
- The view crashes when freetype 2.6.3 is used in system.


### Known issues

#### All platforms
- Basic Authentication is not working.
- Some keyboard shortcuts are missing. (e.g. <kbd>Ctrl+W</kbd>, <kbd>Command+,</kbd>)
- Basic authentication requires a command line.

#### Windows
- Application does not appear properly in Windows volume mixer.<|MERGE_RESOLUTION|>--- conflicted
+++ resolved
@@ -10,12 +10,9 @@
 #### Windows
 - Fixed the pixelated app icon on the top left of the window.
 - Fixed the blurred tray icon.
-<<<<<<< HEAD
+- Fixed that the redundant description appears in the pinned start menu on Windows 7.
 - The main window is now minimized to system tray on close
 - Added Option to toggle minimize/restore on click on system tray icon
-=======
-- Fixed that the redundant description appears in the pinned start menu on Windows 7.
->>>>>>> 8637177c
 
 #### OS X
 - Fixed that two icons appear on a notification.
