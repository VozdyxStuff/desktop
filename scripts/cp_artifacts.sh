--- conflicted
+++ resolved
@@ -1,15 +1,9 @@
 #!/usr/bin/env bash
 set -eu
 
-<<<<<<< HEAD
-VERSION=`cat package.json | jq -r '.version'`
-SRC=$1
-DEST=$2
-=======
 VERSION=$(cat package.json | jq -r '.version')
 SRC="${1}"
 DEST="${2}"
->>>>>>> ac4ed397
 SOMETHING_COPIED=0
 if [[ ! -d "${DEST}" ]]; then
     echo "Can't find destination. Creating ${DEST}"
@@ -24,20 +18,12 @@
 if [[ -f "${SRC}/mattermost-desktop-${VERSION}-win-x64.zip" ]]; then
     echo "Copying Win64\n"
     cp "${SRC}/mattermost-desktop-${VERSION}-win-x64.zip" "${DEST}/mattermost-desktop-${VERSION}-win64.zip"
-<<<<<<< HEAD
-    SOMETHING_COPIED=`expr $SOMETHING_COPIED + 2`
-=======
     SOMETHING_COPIED=$(($SOMETHING_COPIED + 2))
->>>>>>> ac4ed397
 fi
 if [[ -f "${SRC}/mattermost-desktop-setup-${VERSION}-win.exe" ]]; then
     echo "Copying win-no-arch\n"
     cp "${SRC}/mattermost-desktop-setup-${VERSION}-win.exe" "${DEST}/"
-<<<<<<< HEAD
-    SOMETHING_COPIED=`expr $SOMETHING_COPIED + 4`
-=======
     SOMETHING_COPIED=$(($SOMETHING_COPIED + 4))
->>>>>>> ac4ed397
 fi
 if [[ -f "${SRC}"/mattermost-desktop-${VERSION}-mac.zip ]]; then
     echo "Copying mac\n"
@@ -45,20 +31,12 @@
     if [[ -f "${SRC}"/mattermost-desktop-${VERSION}-mac.dmg ]]; then
         cp "${SRC}"/*.blockmap "${DEST}/"
     fi
-<<<<<<< HEAD
-    SOMETHING_COPIED=`expr $SOMETHING_COPIED + 8`
-=======
     SOMETHING_COPIED=$(($SOMETHING_COPIED + 8))
->>>>>>> ac4ed397
 fi
 if [[ -f "${SRC}"/mattermost-desktop-${VERSION}-linux-x64.tar.gz ]]; then
     echo "Copying linux"
     cp "${SRC}"/mattermost-desktop-*-linux-* "${DEST}/"
-<<<<<<< HEAD
-    SOMETHING_COPIED=`expr $SOMETHING_COPIED + 16`
-=======
     SOMETHING_COPIED=$(($SOMETHING_COPIED + 16))
->>>>>>> ac4ed397
 fi
 
 if [[ $SOMETHING_COPIED -eq 0 ]]; then
@@ -69,8 +47,4 @@
 cp "${SRC}"/*.yml "${DEST}/"
 
 # exit $SOMETHING_COPIED
-<<<<<<< HEAD
 exit 0
-=======
-exit 0
->>>>>>> ac4ed397
