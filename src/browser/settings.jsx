'use strict';

const {remote, ipcRenderer} = require('electron');
const settings = require('../common/settings');

const React = require('react');
const ReactDOM = require('react-dom');
const ReactBootstrap = require('react-bootstrap');

const Grid = ReactBootstrap.Grid;
const Row = ReactBootstrap.Row;
const Col = ReactBootstrap.Col;
const Input = ReactBootstrap.Input;
const Button = ReactBootstrap.Button;
const ListGroup = ReactBootstrap.ListGroup;
const ListGroupItem = ReactBootstrap.ListGroupItem;
const Glyphicon = ReactBootstrap.Glyphicon;

function backToIndex() {
  remote.getCurrentWindow().loadURL('file://' + __dirname + '/index.html');
}

var SettingsPage = React.createClass({
  getInitialState: function() {
    var config;
    try {
      config = settings.readFileSync(this.props.configFile);
    } catch (e) {
      config = settings.loadDefault();
    }

    this.setState({
      showAddTeamForm: false
    });

    return config;
  },
  handleTeamsChange: function(teams) {
    this.setState({
      teams: teams
    });

    this.handleSave(false);
  },
  handleSave: function(toIndex) {
    var config = {
      teams: this.state.teams,
      hideMenuBar: this.state.hideMenuBar,
      showTrayIcon: this.state.showTrayIcon,
      trayIconTheme: this.state.trayIconTheme,
      disablewebsecurity: this.state.disablewebsecurity,
      version: settings.version
    };
    settings.writeFileSync(this.props.configFile, config);
    if (process.platform === 'win32' || process.platform === 'linux') {
      var currentWindow = remote.getCurrentWindow();
      currentWindow.setAutoHideMenuBar(config.hideMenuBar);
      currentWindow.setMenuBarVisibility(!config.hideMenuBar);
    }
<<<<<<< HEAD
    ipcRenderer.send('update-menu', config);
    backToIndex();
=======

    if (typeof toIndex == 'undefined' || toIndex) {
      backToIndex();
    }
>>>>>>> c6d91e7a
  },
  handleCancel: function() {
    backToIndex();
  },
  handleChangeDisableWebSecurity: function() {
    this.setState({
      disablewebsecurity: this.refs.disablewebsecurity.getChecked()
    });
  },
  handleChangeHideMenuBar: function() {
    this.setState({
      hideMenuBar: this.refs.hideMenuBar.getChecked()
    });
  },
  handleChangeShowTrayIcon: function() {
    this.setState({
      showTrayIcon: this.refs.showTrayIcon.getChecked()
    });
  },
  handleChangeTrayIconTheme: function() {
    this.setState({
      trayIconTheme: this.refs.trayIconTheme.getValue()
    });
  },
  handleShowTeamForm: function() {
    if (!this.state.showAddTeamForm) {
      this.setState({
        showAddTeamForm: true
      });
    } else {
      this.setState({
        showAddTeamForm: false
      });
    }
  },
  render: function() {

    var buttonStyle = {
      marginTop: 20
    };

    var teams_row = (
    <Row>
      <Col md={ 12 }>
      <TeamList teams={ this.state.teams } showAddTeamForm={ this.state.showAddTeamForm } onTeamsChange={ this.handleTeamsChange } />
      </Col>
    </Row>
    );

    var options = [];
    if (process.platform === 'win32' || process.platform === 'linux') {
      options.push(<Input key="inputHideMenuBar" id="inputHideMenuBar" ref="hideMenuBar" type="checkbox" label="Hide Menu Bar (Press Alt to show Menu Bar)" checked={ this.state.hideMenuBar }
                     onChange={ this.handleChangeHideMenuBar } />);
    }
    if (process.platform === 'darwin' || process.platform === 'linux') {
      options.push(<Input key="inputShowTrayIcon" ref="showTrayIcon" type="checkbox" label="Show Icon on Menu Bar (Need to restart the application)" checked={ this.state.showTrayIcon } onChange={ this.handleChangeShowTrayIcon }
                   />);
    }
    if (process.platform === 'linux') {
      options.push(<Input key="inputTrayIconTheme" ref="trayIconTheme" type="select" label="Icon theme (Need to restart the application)" value={ this.state.trayIconTheme } onChange={ this.handleChangeTrayIconTheme }>
                   <option value="light">Light</option>
                   <option value="dark">Dark</option>
                   </Input>);
    }
    options.push(<Input key="inputDisableWebSecurity" ref="disablewebsecurity" type="checkbox" label="Allow mixed content (Enabling allows both secure and insecure content, images and scripts to render and execute. Disabling allows only secure content.)"
                   checked={ this.state.disablewebsecurity } onChange={ this.handleChangeDisableWebSecurity } />);
    var options_row = (options.length > 0) ? (
      <Row>
        <Col md={ 12 }>
        <h2>Options</h2>
        { options }
        </Col>
      </Row>
      ) : null;

    return (
      <Grid className="settingsPage">
        <Row>
          <Col xs={ 4 } sm={ 1 } md={ 2 } lg={ 2 }>
          <h2>Teams</h2>
          </Col>
          <Col xs={ 4 } sm={ 2 } md={ 1 } lg={ 1 } mdPull={ 1 }>
          <Button className="pull-right" style={ buttonStyle } bsSize="small" onClick={ this.handleShowTeamForm }>
            <Glyphicon glyph="plus" />
          </Button>
          </Col>
        </Row>
        { teams_row }
        { options_row }
        <Row>
          <Col md={ 12 }>
          <Button id="btnCancel" onClick={ this.handleCancel }>Cancel</Button>
          { ' ' }
          <Button id="btnSave" bsStyle="primary" onClick={ this.handleSave } disabled={ this.state.teams.length === 0 }>Save</Button>
          </Col>
        </Row>
      </Grid>
      );
  }
});

var TeamList = React.createClass({
  getInitialState: function() {
    return {
      showTeamListItemNew: false,
      team: {
        url: '',
        name: '',
        index: false
      }
    };
  },
  handleTeamRemove: function(index) {
    console.log(index);
    var teams = this.props.teams;
    teams.splice(index, 1);
    this.props.onTeamsChange(teams);
  },
  handleTeamAdd: function(team) {
    var teams = this.props.teams;

    // check if team already exists and then change existing team or add new one
    if (!team.index && teams[team.index]) {
      teams[team.index].name = team.name;
      teams[team.index].url = team.url;
    } else {
      teams.push(team);
    }

    this.setState({
      showTeamListItemNew: false,
      team: {
        url: '',
        name: '',
        index: false
      }
    });

    this.props.onTeamsChange(teams);
  },
  handleTeamEditing: function(teamName, teamUrl, teamIndex) {
    this.setState({
      showTeamListItemNew: true,
      team: {
        url: teamUrl,
        name: teamName,
        index: teamIndex
      }
    })
  },
  render: function() {
    var thisObj = this;
    var teamNodes = this.props.teams.map(function(team, i) {
      var handleTeamRemove = function() {
        thisObj.handleTeamRemove(i);
      };

      var handleTeamEditing = function() {
        thisObj.handleTeamEditing(team.name, team.url, i);
      };

      return (
        <TeamListItem index={ i } key={ "teamListItem" + i } name={ team.name } url={ team.url } onTeamRemove={ handleTeamRemove } onTeamEditing={ handleTeamEditing }
        />
        );
    });

    var addTeamForm;
    if (this.props.showAddTeamForm || this.state.showTeamListItemNew) {
      addTeamForm = <TeamListItemNew onTeamAdd={ this.handleTeamAdd } teamIndex={ this.state.team.index } teamName={ this.state.team.name } teamUrl={ this.state.team.url } />;
    } else {
      addTeamForm = '';
    }

    return (
      <ListGroup class="teamList">
        { teamNodes }
        { addTeamForm }
      </ListGroup>
      );
  }
});

var TeamListItem = React.createClass({
  handleTeamRemove: function() {
    this.props.onTeamRemove();
  },
  handleTeamEditing: function() {
    this.props.onTeamEditing();
  },
  render: function() {
    var style = {
      left: {
        "display": 'inline-block'
      }
    };
    return (
      <div className="teamListItem list-group-item">
        <div style={ style.left }>
          <h4 className="list-group-item-heading">{ this.props.name }</h4>
          <p className="list-group-item-text">
            { this.props.url }
          </p>
        </div>
        <div className="pull-right">
          <Button bsSize="xsmall" onClick={ this.handleTeamEditing }>
            <Glyphicon glyph="pencil" />
          </Button>
          { ' ' }
          <Button bsSize="xsmall" onClick={ this.handleTeamRemove }>
            <Glyphicon glyph="remove" />
          </Button>
        </div>
      </div>
      );
  }
});

var TeamListItemNew = React.createClass({
  getInitialState: function() {
    return {
      name: this.props.teamName,
      url: this.props.teamUrl,
      index: this.props.teamIndex
    };
  },
  handleSubmit: function(e) {
    console.log('submit');
    e.preventDefault();
    this.props.onTeamAdd({
      name: this.state.name.trim(),
      url: this.state.url.trim(),
      index: this.state.index,
    });

    this.setState({
      name: '',
      url: '',
      index: ''
    });
  },
  handleNameChange: function(e) {
    console.log('name');
    this.setState({
      name: e.target.value
    });
  },
  handleURLChange: function(e) {
    console.log('url');
    this.setState({
      url: e.target.value
    });
  },
  shouldEnableAddButton: function() {
    return (this.state.name.trim() !== '' || this.props.teamName !== '')
      && (this.state.url.trim() !== '' || this.props.teamUrl !== '');
  },
  render: function() {

    var existingTeam = false;
    if (this.state.name !== '' && this.state.url !== '') {
      existingTeam = true;
    }

    var btnAddText;
    if (existingTeam) {
      btnAddText = 'Save';
    } else {
      btnAddText = 'Add';
    }

    return (
      <ListGroupItem>
        <form className="form-inline" onSubmit={ this.handleSubmit }>
          <div className="form-group">
            <label for="inputTeamName">Name</label>
            { ' ' }
            <input type="text" className="form-control" id="inputTeamName" placeholder="Example team" value={ this.state.name } onChange={ this.handleNameChange } />
          </div>
          { ' ' }
          <div className="form-group">
            <label for="inputTeamURL">URL</label>
            { ' ' }
            <input type="url" className="form-control" id="inputTeamURL" placeholder="https://example.com/team" value={ this.state.url } onChange={ this.handleURLChange } />
          </div>
          { ' ' }
          <Button type="submit" disabled={ !this.shouldEnableAddButton() }>
            { btnAddText }
          </Button>
        </form>
      </ListGroupItem>
      );
  }
});

var configFile = remote.getGlobal('config-file');

var contextMenu = require('./menus/context');
var menu = contextMenu.createDefault();
window.addEventListener('contextmenu', function(e) {
  menu.popup(remote.getCurrentWindow());
}, false);

ReactDOM.render(
  <SettingsPage configFile={ configFile } />,
  document.getElementById('content')
);<|MERGE_RESOLUTION|>--- conflicted
+++ resolved
@@ -57,15 +57,12 @@
       currentWindow.setAutoHideMenuBar(config.hideMenuBar);
       currentWindow.setMenuBarVisibility(!config.hideMenuBar);
     }
-<<<<<<< HEAD
+
     ipcRenderer.send('update-menu', config);
-    backToIndex();
-=======
 
     if (typeof toIndex == 'undefined' || toIndex) {
       backToIndex();
     }
->>>>>>> c6d91e7a
   },
   handleCancel: function() {
     backToIndex();
