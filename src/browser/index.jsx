--- conflicted
+++ resolved
@@ -24,11 +24,8 @@
     return {
       key: 0,
       unreadCounts: new Array(this.props.teams.length),
-<<<<<<< HEAD
-      mentionCounts: new Array(this.props.teams.length)
-=======
+      mentionCounts: new Array(this.props.teams.length),
       unreadAtActive: new Array(this.props.teams.length)
->>>>>>> ec9c8ad2
     };
   },
   componentDidMount: function() {
@@ -73,21 +70,17 @@
   },
   handleUnreadCountTotalChange: function() {
     if (this.props.onUnreadCountChange) {
-<<<<<<< HEAD
-      var allUnreadCount = unreadCounts.reduce(function(prev, curr) {
-=======
-      var c = this.state.unreadCounts.reduce(function(prev, curr) {
->>>>>>> ec9c8ad2
+      var allUnreadCount = this.state.unreadCounts.reduce(function(prev, curr) {
         return prev + curr;
       }, 0);
       this.state.unreadAtActive.forEach(function(state) {
         if (state) {
-          c += 1;
+          allUnreadCount += 1;
         }
       });
-      var allMentionCount = mentionCounts.reduce(function(prev, curr) {
+      var allMentionCount = this.state.mentionCounts.reduce(function(prev, curr) {
         return prev + curr;
-      });
+      }, 0);
       this.props.onUnreadCountChange(allUnreadCount, allMentionCount);
     }
   },
@@ -121,11 +114,8 @@
     if (this.props.teams.length > 1) {
       tabs_row = (
         <Row>
-<<<<<<< HEAD
-          <TabBar id="tabBar" teams={ this.props.teams } unreadCounts={ this.state.unreadCounts } mentionCounts={ this.state.mentionCounts } activeKey={ this.state.key } onSelect={ this.handleSelect }></TabBar>
-=======
-          <TabBar id="tabBar" teams={ this.props.teams } unreadCounts={ this.state.unreadCounts } unreadAtActive={ this.state.unreadAtActive } activeKey={ this.state.key } onSelect={ this.handleSelect }></TabBar>
->>>>>>> ec9c8ad2
+          <TabBar id="tabBar" teams={ this.props.teams } unreadCounts={ this.state.unreadCounts } mentionCounts={ this.state.mentionCounts } unreadAtActive={ this.state.unreadAtActive } activeKey={ this.state.key }
+          onSelect={ this.handleSelect }></TabBar>
         </Row>
       );
     }
@@ -140,8 +130,8 @@
       var handleNotificationClick = function() {
         thisObj.handleSelect(index);
       }
-      return (<MattermostView id={ 'mattermostView' + index } style={ thisObj.visibleStyle(thisObj.state.key === index) } src={ team.url } onUnreadCountChange={ handleUnreadCountChange } onNotify={ handleNotify } onNotificationClick={ handleNotificationClick }
-              />)
+      return (<MattermostView id={ 'mattermostView' + index } style={ thisObj.visibleStyle(thisObj.state.key === index) } src={ team.url } onUnreadCountChange={ handleUnreadCountChange } onNotify={ handleNotify }
+              onNotificationClick={ handleNotificationClick } />)
     });
     var views_row = (<Row>
                        { views }
@@ -160,26 +150,20 @@
     var thisObj = this;
     var tabs = this.props.teams.map(function(team, index) {
       var badge;
-<<<<<<< HEAD
+      var unreadCount = 0;
+      if (thisObj.props.unreadCounts[index] > 0) {
+        unreadCount = thisObj.props.unreadCounts[index];
+      }
+      if (thisObj.props.unreadAtActive[index]) {
+        unreadCount += 1;
+      }
       if (thisObj.props.mentionCounts[index] != 0) {
         badge = (<Badge>
                    { thisObj.props.mentionCounts[index] }
                  </Badge>);
-      } else if (thisObj.props.unreadCounts[index] != 0) {
+      } else if (unreadCount > 0) {
         badge = (<Badge>
                    •
-=======
-      var unreadCount = 0;
-      if (thisObj.props.unreadCounts[index] > 0) {
-        unreadCount = thisObj.props.unreadCounts[index];
-      }
-      if (thisObj.props.unreadAtActive[index]) {
-        unreadCount += 1;
-      }
-      if (unreadCount > 0) {
-        badge = (<Badge>
-                   { unreadCount }
->>>>>>> ec9c8ad2
                  </Badge>);
       }
       return (<NavItem className="teamTabItem" id={ 'teamTabItem' + index } eventKey={ index }>
@@ -197,10 +181,10 @@
 });
 
 var MattermostView = React.createClass({
-<<<<<<< HEAD
   getInitialState: function() {
     return {
-      unreadCount: 0
+      unreadCount: 0,
+      mentionCount: 0
     };
   },
   handleUnreadCountChange: function(unreadCount, mentionCount) {
@@ -208,9 +192,6 @@
       unreadCount: unreadCount,
       mentionCount: mentionCount
     });
-=======
-  handleUnreadCountChange: function(count) {
->>>>>>> ec9c8ad2
     if (this.props.onUnreadCountChange) {
       this.props.onUnreadCountChange(unreadCount, mentionCount);
     }
@@ -275,16 +256,15 @@
         case 'onNotificationClick':
           thisObj.props.onNotificationClick();
           break;
-<<<<<<< HEAD
         case 'console':
           console.log(event.args[0]);
-=======
+          break;
         case 'onActiveChannelNotify':
           thisObj.handleNotify();
->>>>>>> ec9c8ad2
           break;
       }
     });
+
   },
   render: function() {
     // 'disablewebsecurity' is necessary to display external images.
