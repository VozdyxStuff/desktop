// Copyright (c) 2016-present Mattermost, Inc. All Rights Reserved.
// See LICENSE.txt for license information.

import type {IpcMainEvent} from 'electron';
import {WebContentsView, ipcMain} from 'electron';

import {
    CLOSE_DOWNLOADS_DROPDOWN,
    EMIT_CONFIGURATION,
    OPEN_DOWNLOADS_DROPDOWN,
    RECEIVE_DOWNLOADS_DROPDOWN_SIZE,
    REQUEST_CLEAR_DOWNLOADS_DROPDOWN,
    REQUEST_DOWNLOADS_DROPDOWN_INFO,
    UPDATE_DOWNLOADS_DROPDOWN,
    UPDATE_DOWNLOADS_DROPDOWN_MENU_ITEM,
    DOWNLOADS_DROPDOWN_OPEN_FILE,
    MAIN_WINDOW_CREATED,
    MAIN_WINDOW_RESIZED,
} from 'common/communication';
import Config from 'common/config';
import {Logger} from 'common/log';
import {TAB_BAR_HEIGHT, DOWNLOADS_DROPDOWN_WIDTH, DOWNLOADS_DROPDOWN_HEIGHT, DOWNLOADS_DROPDOWN_FULL_WIDTH} from 'common/utils/constants';
import downloadsManager from 'main/downloadsManager';
import performanceMonitor from 'main/performanceMonitor';
import {getLocalPreload} from 'main/utils';
import MainWindow from 'main/windows/mainWindow';

import type {DownloadedItem} from 'types/downloads';

const log = new Logger('DownloadsDropdownView');

export class DownloadsDropdownView {
    private bounds?: Electron.Rectangle;
    private windowBounds?: Electron.Rectangle;
    private item?: DownloadedItem;
    private view?: WebContentsView;

    constructor() {
        MainWindow.on(MAIN_WINDOW_CREATED, this.init);
        MainWindow.on(MAIN_WINDOW_RESIZED, this.updateWindowBounds);
        ipcMain.on(OPEN_DOWNLOADS_DROPDOWN, this.handleOpen);
        ipcMain.on(CLOSE_DOWNLOADS_DROPDOWN, this.handleClose);
        ipcMain.on(EMIT_CONFIGURATION, this.updateDownloadsDropdown);
        ipcMain.on(REQUEST_DOWNLOADS_DROPDOWN_INFO, this.updateDownloadsDropdown);
        ipcMain.on(REQUEST_CLEAR_DOWNLOADS_DROPDOWN, this.clearDownloads);
        ipcMain.on(RECEIVE_DOWNLOADS_DROPDOWN_SIZE, this.handleReceivedDownloadsDropdownSize);
        ipcMain.on(DOWNLOADS_DROPDOWN_OPEN_FILE, this.openFile);
        ipcMain.on(UPDATE_DOWNLOADS_DROPDOWN, this.updateDownloadsDropdown);
        ipcMain.on(UPDATE_DOWNLOADS_DROPDOWN_MENU_ITEM, this.updateDownloadsDropdownMenuItem);
    }

    init = () => {
        this.windowBounds = MainWindow.getBounds();
        if (!this.windowBounds) {
            throw new Error('Cannot initialize, no main window');
        }
        this.bounds = this.getBounds(this.windowBounds.width, DOWNLOADS_DROPDOWN_FULL_WIDTH, DOWNLOADS_DROPDOWN_HEIGHT);

        const preload = getLocalPreload('internalAPI.js');
        this.view = new WebContentsView({webPreferences: {
            preload,

            // Workaround for this issue: https://github.com/electron/electron/issues/30993
            // eslint-disable-next-line @typescript-eslint/ban-ts-comment
            // @ts-ignore
            transparent: true,
        }});

        performanceMonitor.registerView('DownloadsDropdownView', this.view.webContents);
        this.view.webContents.loadURL('mattermost-desktop://renderer/downloadsDropdown.html');
<<<<<<< HEAD
        this.view.webContents.session.webRequest.onHeadersReceived(downloadsManager.webRequestOnHeadersReceivedHandler);
        MainWindow.get()?.contentView.addChildView(this.view);
=======
        MainWindow.get()?.addBrowserView(this.view);
>>>>>>> 10295162
    };

    /**
     * This is called every time the "window" is resized so that we can position
     * the downloads dropdown at the correct position
     */
    private updateWindowBounds = (newBounds: Electron.Rectangle) => {
        log.silly('updateWindowBounds');

        this.windowBounds = newBounds;
        this.updateDownloadsDropdown();
        this.repositionDownloadsDropdown();
    };

    private updateDownloadsDropdownMenuItem = (event: IpcMainEvent, item?: DownloadedItem) => {
        log.silly('updateDownloadsDropdownMenuItem', {item});
        this.item = item;
        this.updateDownloadsDropdown();
    };

    private updateDownloadsDropdown = () => {
        log.silly('updateDownloadsDropdown');

        this.view?.webContents.send(
            UPDATE_DOWNLOADS_DROPDOWN,
            downloadsManager.getDownloads(),
            Config.darkMode,
            MainWindow.getBounds(),
            this.item,
        );
    };

    private handleOpen = () => {
        log.debug('handleOpen', {bounds: this.bounds});

        if (!(this.bounds && this.view)) {
            return;
        }

        this.view.setBounds(this.bounds);
        MainWindow.get()?.contentView.addChildView(this.view);
        this.view.webContents.focus();
        downloadsManager.onOpen();
        MainWindow.sendToRenderer(OPEN_DOWNLOADS_DROPDOWN);
    };

    private handleClose = () => {
        log.silly('handleClose');

        this.view?.setBounds(this.getBounds(this.windowBounds?.width ?? 0, 0, 0));
        downloadsManager.onClose();
        MainWindow.sendToRenderer(CLOSE_DOWNLOADS_DROPDOWN);
    };

    private clearDownloads = () => {
        downloadsManager.clearDownloadsDropDown();
        this.handleClose();
    };

    private openFile = (e: IpcMainEvent, item: DownloadedItem) => {
        log.debug('openFile', {item});

        downloadsManager.openFile(item);
    };

    private getBounds = (windowWidth: number, width: number, height: number) => {
        // Must always use integers
        return {
            x: this.getX(windowWidth),
            y: this.getY(),
            width: Math.round(width),
            height: Math.round(height),
        };
    };

    private getX = (windowWidth: number) => {
        const result = windowWidth - DOWNLOADS_DROPDOWN_FULL_WIDTH;
        if (result <= DOWNLOADS_DROPDOWN_WIDTH) {
            return 0;
        }
        return Math.round(result);
    };

    private getY = () => {
        return Math.round(TAB_BAR_HEIGHT);
    };

    private repositionDownloadsDropdown = () => {
        if (!(this.bounds && this.windowBounds)) {
            return;
        }
        this.bounds = {
            ...this.bounds,
            x: this.getX(this.windowBounds.width),
            y: this.getY(),
        };
        if (downloadsManager.getIsOpen()) {
            this.view?.setBounds(this.bounds);
        }
    };

    private handleReceivedDownloadsDropdownSize = (event: IpcMainEvent, width: number, height: number) => {
        log.silly('handleReceivedDownloadsDropdownSize', {width, height});

        if (!this.windowBounds) {
            return;
        }

        this.bounds = this.getBounds(this.windowBounds.width, width, height);
        if (downloadsManager.getIsOpen()) {
            this.view?.setBounds(this.bounds);
        }
    };
}

const downloadsDropdownView = new DownloadsDropdownView();
export default downloadsDropdownView;<|MERGE_RESOLUTION|>--- conflicted
+++ resolved
@@ -68,12 +68,7 @@
 
         performanceMonitor.registerView('DownloadsDropdownView', this.view.webContents);
         this.view.webContents.loadURL('mattermost-desktop://renderer/downloadsDropdown.html');
-<<<<<<< HEAD
-        this.view.webContents.session.webRequest.onHeadersReceived(downloadsManager.webRequestOnHeadersReceivedHandler);
         MainWindow.get()?.contentView.addChildView(this.view);
-=======
-        MainWindow.get()?.addBrowserView(this.view);
->>>>>>> 10295162
     };
 
     /**
