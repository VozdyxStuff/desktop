// Copyright (c) 2016-present Mattermost, Inc. All Rights Reserved.
// See LICENSE.txt for license information.
// Copyright (c) 2015-2016 Yuya Ochiai

'use strict';

import {ipcRenderer, contextBridge} from 'electron';

import {
    GET_LANGUAGE_INFORMATION,
    RETRIEVED_LANGUAGE_INFORMATION,
<<<<<<< HEAD
    GET_CURRENT_SERVER_URL,
    SETUP_INITIAL_COOKIES,
    SET_COOKIE,
=======
    QUIT,
    GET_VIEW_NAME,
    GET_VIEW_WEBCONTENTS_ID,
    OPEN_APP_MENU,
    CLOSE_TEAMS_DROPDOWN,
    OPEN_TEAMS_DROPDOWN,
    SWITCH_TAB,
    CLOSE_TAB,
    WINDOW_CLOSE,
    WINDOW_MINIMIZE,
    WINDOW_MAXIMIZE,
    WINDOW_RESTORE,
    DOUBLE_CLICK_ON_WINDOW,
    FOCUS_BROWSERVIEW,
    RELOAD_CURRENT_VIEW,
    CLOSE_DOWNLOADS_DROPDOWN,
    CLOSE_DOWNLOADS_DROPDOWN_MENU,
    OPEN_DOWNLOADS_DROPDOWN,
    HISTORY,
    CHECK_FOR_UPDATES,
    UPDATE_CONFIGURATION,
    UPDATE_TEAMS,
    GET_CONFIGURATION,
    GET_DARK_MODE,
    REQUEST_HAS_DOWNLOADS,
    GET_FULL_SCREEN_STATUS,
    GET_AVAILABLE_SPELL_CHECKER_LANGUAGES,
    GET_AVAILABLE_LANGUAGES,
    GET_LOCAL_CONFIGURATION,
    GET_DOWNLOAD_LOCATION,
    RELOAD_CONFIGURATION,
    DARK_MODE_CHANGE,
    LOAD_RETRY,
    LOAD_SUCCESS,
    LOAD_FAILED,
    SET_ACTIVE_VIEW,
    MAXIMIZE_CHANGE,
    PLAY_SOUND,
    MODAL_OPEN,
    MODAL_CLOSE,
    TOGGLE_BACK_BUTTON,
    UPDATE_MENTIONS,
    SHOW_DOWNLOADS_DROPDOWN_BUTTON_BADGE,
    HIDE_DOWNLOADS_DROPDOWN_BUTTON_BADGE,
    UPDATE_DOWNLOADS_DROPDOWN,
    APP_MENU_WILL_CLOSE,
    FOCUS_THREE_DOT_MENU,
>>>>>>> 44931843
} from 'common/communication';

console.log('Preload initialized');

if (process.env.NODE_ENV === 'test') {
    contextBridge.exposeInMainWorld('testHelper', {
        getViewName: () => ipcRenderer.invoke(GET_VIEW_NAME),
        getWebContentsId: () => ipcRenderer.invoke(GET_VIEW_WEBCONTENTS_ID),
    });
}

contextBridge.exposeInMainWorld('process', {
    platform: process.platform,
    env: {
        user: process.env.USER,
        username: process.env.USERNAME,
    },
});

contextBridge.exposeInMainWorld('timers', {
    setImmediate,
});

<<<<<<< HEAD
contextBridge.exposeInMainWorld('mattermost', {
    getUrl: ipcRenderer.invoke(GET_CURRENT_SERVER_URL),
    setupCookies: ipcRenderer.invoke(SETUP_INITIAL_COOKIES),
    setCookie: (cookie) => ipcRenderer.send(SET_COOKIE, cookie),
=======
contextBridge.exposeInMainWorld('desktop', {
    quit: (reason, stack) => ipcRenderer.send(QUIT, reason, stack),
    openAppMenu: () => ipcRenderer.send(OPEN_APP_MENU),
    closeTeamsDropdown: () => ipcRenderer.send(CLOSE_TEAMS_DROPDOWN),
    openTeamsDropdown: () => ipcRenderer.send(OPEN_TEAMS_DROPDOWN),
    switchTab: (serverName, tabName) => ipcRenderer.send(SWITCH_TAB, serverName, tabName),
    closeTab: (serverName, tabName) => ipcRenderer.send(CLOSE_TAB, serverName, tabName),
    closeWindow: () => ipcRenderer.send(WINDOW_CLOSE),
    minimizeWindow: () => ipcRenderer.send(WINDOW_MINIMIZE),
    maximizeWindow: () => ipcRenderer.send(WINDOW_MAXIMIZE),
    restoreWindow: () => ipcRenderer.send(WINDOW_RESTORE),
    doubleClickOnWindow: (windowName) => ipcRenderer.send(DOUBLE_CLICK_ON_WINDOW, windowName),
    focusBrowserView: () => ipcRenderer.send(FOCUS_BROWSERVIEW),
    reloadCurrentView: () => ipcRenderer.send(RELOAD_CURRENT_VIEW),
    closeDownloadsDropdown: () => ipcRenderer.send(CLOSE_DOWNLOADS_DROPDOWN),
    closeDownloadsDropdownMenu: () => ipcRenderer.send(CLOSE_DOWNLOADS_DROPDOWN_MENU),
    openDownloadsDropdown: () => ipcRenderer.send(OPEN_DOWNLOADS_DROPDOWN),
    goBack: () => ipcRenderer.send(HISTORY, -1),
    checkForUpdates: () => ipcRenderer.send(CHECK_FOR_UPDATES),
    updateConfiguration: (saveQueueItems) => ipcRenderer.send(UPDATE_CONFIGURATION, saveQueueItems),

    updateTeams: (updatedTeams) => ipcRenderer.invoke(UPDATE_TEAMS, updatedTeams),
    getConfiguration: (option) => ipcRenderer.invoke(GET_CONFIGURATION, option),
    getVersion: () => ipcRenderer.invoke('get-app-version'),
    getDarkMode: () => ipcRenderer.invoke(GET_DARK_MODE),
    requestHasDownloads: () => ipcRenderer.invoke(REQUEST_HAS_DOWNLOADS),
    getFullScreenStatus: () => ipcRenderer.invoke(GET_FULL_SCREEN_STATUS),
    getAvailableSpellCheckerLanguages: () => ipcRenderer.invoke(GET_AVAILABLE_SPELL_CHECKER_LANGUAGES),
    getAvailableLanguages: () => ipcRenderer.invoke(GET_AVAILABLE_LANGUAGES),
    getLocalConfiguration: (option) => ipcRenderer.invoke(GET_LOCAL_CONFIGURATION, option),
    getDownloadLocation: (downloadLocation) => ipcRenderer.invoke(GET_DOWNLOAD_LOCATION, downloadLocation),

    onSynchronizeConfig: (listener) => ipcRenderer.on('synchronize-config', () => listener()),
    onReloadConfiguration: (listener) => ipcRenderer.on(RELOAD_CONFIGURATION, () => listener()),
    onDarkModeChange: (listener) => ipcRenderer.on(DARK_MODE_CHANGE, (_, darkMode) => listener(darkMode)),
    onLoadRetry: (listener) => ipcRenderer.on(LOAD_RETRY, (_, viewName, retry, err, loadUrl) => listener(viewName, retry, err, loadUrl)),
    onLoadSuccess: (listener) => ipcRenderer.on(LOAD_SUCCESS, (_, viewName) => listener(viewName)),
    onLoadFailed: (listener) => ipcRenderer.on(LOAD_FAILED, (_, viewName, err, loadUrl) => listener(viewName, err, loadUrl)),
    onSetActiveView: (listener) => ipcRenderer.on(SET_ACTIVE_VIEW, (_, serverName, tabName) => listener(serverName, tabName)),
    onMaximizeChange: (listener) => ipcRenderer.on(MAXIMIZE_CHANGE, (_, maximize) => listener(maximize)),
    onEnterFullScreen: (listener) => ipcRenderer.on('enter-full-screen', () => listener()),
    onLeaveFullScreen: (listener) => ipcRenderer.on('leave-full-screen', () => listener()),
    onPlaySound: (listener) => ipcRenderer.on(PLAY_SOUND, (_, soundName) => listener(soundName)),
    onModalOpen: (listener) => ipcRenderer.on(MODAL_OPEN, () => listener()),
    onModalClose: (listener) => ipcRenderer.on(MODAL_CLOSE, () => listener()),
    onToggleBackButton: (listener) => ipcRenderer.on(TOGGLE_BACK_BUTTON, (_, showExtraBar) => listener(showExtraBar)),
    onUpdateMentions: (listener) => ipcRenderer.on(UPDATE_MENTIONS, (_event, view, mentions, unreads, isExpired) => listener(view, mentions, unreads, isExpired)),
    onCloseTeamsDropdown: (listener) => ipcRenderer.on(CLOSE_TEAMS_DROPDOWN, () => listener()),
    onOpenTeamsDropdown: (listener) => ipcRenderer.on(OPEN_TEAMS_DROPDOWN, () => listener()),
    onCloseDownloadsDropdown: (listener) => ipcRenderer.on(CLOSE_DOWNLOADS_DROPDOWN, () => listener()),
    onOpenDownloadsDropdown: (listener) => ipcRenderer.on(OPEN_DOWNLOADS_DROPDOWN, () => listener()),
    onShowDownloadsDropdownButtonBadge: (listener) => ipcRenderer.on(SHOW_DOWNLOADS_DROPDOWN_BUTTON_BADGE, () => listener()),
    onHideDownloadsDropdownButtonBadge: (listener) => ipcRenderer.on(HIDE_DOWNLOADS_DROPDOWN_BUTTON_BADGE, () => listener()),
    onUpdateDownloadsDropdown: (listener) => ipcRenderer.on(UPDATE_DOWNLOADS_DROPDOWN, (_, downloads) => listener(downloads)),
    onAppMenuWillClose: (listener) => ipcRenderer.on(APP_MENU_WILL_CLOSE, () => listener()),
    onFocusThreeDotMenu: (listener) => ipcRenderer.on(FOCUS_THREE_DOT_MENU, () => listener()),
>>>>>>> 44931843
});

window.addEventListener('message', async (event) => {
    switch (event.data.type) {
    case GET_LANGUAGE_INFORMATION:
        window.postMessage({type: RETRIEVED_LANGUAGE_INFORMATION, data: await ipcRenderer.invoke(GET_LANGUAGE_INFORMATION)});
        break;
    }
});<|MERGE_RESOLUTION|>--- conflicted
+++ resolved
@@ -9,11 +9,6 @@
 import {
     GET_LANGUAGE_INFORMATION,
     RETRIEVED_LANGUAGE_INFORMATION,
-<<<<<<< HEAD
-    GET_CURRENT_SERVER_URL,
-    SETUP_INITIAL_COOKIES,
-    SET_COOKIE,
-=======
     QUIT,
     GET_VIEW_NAME,
     GET_VIEW_WEBCONTENTS_ID,
@@ -61,7 +56,9 @@
     UPDATE_DOWNLOADS_DROPDOWN,
     APP_MENU_WILL_CLOSE,
     FOCUS_THREE_DOT_MENU,
->>>>>>> 44931843
+    GET_CURRENT_SERVER_URL,
+    SETUP_INITIAL_COOKIES,
+    SET_COOKIE,
 } from 'common/communication';
 
 console.log('Preload initialized');
@@ -85,12 +82,6 @@
     setImmediate,
 });
 
-<<<<<<< HEAD
-contextBridge.exposeInMainWorld('mattermost', {
-    getUrl: ipcRenderer.invoke(GET_CURRENT_SERVER_URL),
-    setupCookies: ipcRenderer.invoke(SETUP_INITIAL_COOKIES),
-    setCookie: (cookie) => ipcRenderer.send(SET_COOKIE, cookie),
-=======
 contextBridge.exposeInMainWorld('desktop', {
     quit: (reason, stack) => ipcRenderer.send(QUIT, reason, stack),
     openAppMenu: () => ipcRenderer.send(OPEN_APP_MENU),
@@ -147,7 +138,12 @@
     onUpdateDownloadsDropdown: (listener) => ipcRenderer.on(UPDATE_DOWNLOADS_DROPDOWN, (_, downloads) => listener(downloads)),
     onAppMenuWillClose: (listener) => ipcRenderer.on(APP_MENU_WILL_CLOSE, () => listener()),
     onFocusThreeDotMenu: (listener) => ipcRenderer.on(FOCUS_THREE_DOT_MENU, () => listener()),
->>>>>>> 44931843
+});
+
+contextBridge.exposeInMainWorld('mattermost', {
+    getUrl: ipcRenderer.invoke(GET_CURRENT_SERVER_URL),
+    setupCookies: ipcRenderer.invoke(SETUP_INITIAL_COOKIES),
+    setCookie: (cookie) => ipcRenderer.send(SET_COOKIE, cookie),
 });
 
 window.addEventListener('message', async (event) => {
