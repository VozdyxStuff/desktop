--- conflicted
+++ resolved
@@ -36,13 +36,10 @@
     USER_ACTIVITY_UPDATE,
     EMIT_CONFIGURATION,
     SWITCH_TAB,
-<<<<<<< HEAD
     CLOSE_TAB,
     OPEN_TAB,
-=======
     SHOW_EDIT_SERVER_MODAL,
     SHOW_REMOVE_SERVER_MODAL,
->>>>>>> 10feb84c
 } from 'common/communication';
 import Config from 'common/config';
 import {MattermostServer} from 'common/servers/MattermostServer';
