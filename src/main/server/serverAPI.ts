--- conflicted
+++ resolved
@@ -4,7 +4,8 @@
 import {net, session} from 'electron';
 import log from 'electron-log';
 
-<<<<<<< HEAD
+import {COOKIE_NAME_AUTH_TOKEN, COOKIE_NAME_CSRF, COOKIE_NAME_USER_ID} from 'common/constants';
+
 import {Headers} from 'types/webRequest';
 
 export async function getServerAPI<T>(
@@ -15,11 +16,6 @@
     onAbort?: () => void,
     onError?: (error: Error) => void,
 ) {
-=======
-import {COOKIE_NAME_AUTH_TOKEN, COOKIE_NAME_CSRF, COOKIE_NAME_USER_ID} from 'common/constants';
-
-export async function getServerAPI<T>(url: URL, isAuthenticated: boolean, onSuccess?: (data: T) => void, onAbort?: () => void, onError?: (error: Error) => void) {
->>>>>>> de65cfca
     if (isAuthenticated) {
         const cookies = await session.defaultSession.cookies.get({});
         if (!cookies) {
