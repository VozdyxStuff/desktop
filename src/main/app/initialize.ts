// Copyright (c) 2016-present Mattermost, Inc. All Rights Reserved.
// See LICENSE.txt for license information.

import path from 'path';

<<<<<<< HEAD
import {app, ipcMain, protocol, screen, session} from 'electron';
=======
import {app, ipcMain, session} from 'electron';
>>>>>>> 59c98036
import installExtension, {REACT_DEVELOPER_TOOLS} from 'electron-devtools-installer';
import isDev from 'electron-is-dev';
import log from 'electron-log';

import {
    SWITCH_SERVER,
    FOCUS_BROWSERVIEW,
    QUIT,
    DOUBLE_CLICK_ON_WINDOW,
    SHOW_NEW_SERVER_MODAL,
    WINDOW_CLOSE,
    WINDOW_MAXIMIZE,
    WINDOW_MINIMIZE,
    WINDOW_RESTORE,
    NOTIFY_MENTION,
    GET_DOWNLOAD_LOCATION,
    SHOW_SETTINGS_WINDOW,
    RELOAD_CONFIGURATION,
    SWITCH_TAB,
    CLOSE_TAB,
    OPEN_TAB,
    SHOW_EDIT_SERVER_MODAL,
    SHOW_REMOVE_SERVER_MODAL,
    UPDATE_SHORTCUT_MENU,
    UPDATE_LAST_ACTIVE,
    GET_AVAILABLE_SPELL_CHECKER_LANGUAGES,
    USER_ACTIVITY_UPDATE,
    START_UPGRADE,
    START_UPDATE_DOWNLOAD,
    PING_DOMAIN,
    MAIN_WINDOW_SHOWN,
    OPEN_APP_MENU,
} from 'common/communication';
import Config from 'common/config';
import urlUtils from 'common/utils/url';

import AllowProtocolDialog from 'main/allowProtocolDialog';
import AppVersionManager from 'main/AppVersionManager';
import AuthManager from 'main/authManager';
import AutoLauncher from 'main/AutoLauncher';
import updateManager from 'main/autoUpdater';
import {setupBadge} from 'main/badge';
import CertificateManager from 'main/certificateManager';
import {updatePaths} from 'main/constants';
import CriticalErrorHandler from 'main/CriticalErrorHandler';
import downloadsManager from 'main/downloadsManager';
import i18nManager from 'main/i18nManager';
import parseArgs from 'main/ParseArgs';
import TrustedOriginsStore from 'main/trustedOrigins';
import {refreshTrayImages, setupTray} from 'main/tray/tray';
import {getLocalFileString} from 'main/utils';
import UserActivityMonitor from 'main/UserActivityMonitor';
import WindowManager from 'main/windows/windowManager';
import WebRequestManager from 'main/webRequest/webRequestManager';

import {protocols} from '../../../electron-builder.json';

import {
    handleAppBeforeQuit,
    handleAppBrowserWindowCreated,
    handleAppCertificateError,
    handleAppSecondInstance,
    handleAppWillFinishLaunching,
    handleAppWindowAllClosed,
    handleChildProcessGone,
} from './app';
import {handleConfigUpdate, handleDarkModeChange} from './config';
import {
    handleMainWindowIsShown,
    handleAppVersion,
    handleCloseTab,
    handleEditServerModal,
    handleMentionNotification,
    handleNewServerModal,
    handleOpenAppMenu,
    handleOpenTab,
    handleQuit,
    handleReloadConfig,
    handleRemoveServerModal,
    handleSelectDownload,
    handleSwitchServer,
    handleSwitchTab,
    handleUpdateLastActive,
    handlePingDomain,
} from './intercom';
import {
    clearAppCache,
    getDeeplinkingURL,
    handleUpdateMenuEvent,
    shouldShowTrayIcon,
    updateServerInfos,
    updateSpellCheckerLocales,
    wasUpdated,
    initCookieManager,
    migrateMacAppStore,
} from './utils';

export const mainProtocol = protocols?.[0]?.schemes?.[0];

/**
 * Main entry point for the application, ensures that everything initializes in the proper order
 */
export async function initialize() {
    process.on('uncaughtException', CriticalErrorHandler.processUncaughtExceptionHandler.bind(CriticalErrorHandler));
    global.willAppQuit = false;

    // initialization that can run before the app is ready
    initializeArgs();
    await initializeConfig();
    initializeAppEventListeners();
    initializeBeforeAppReady();

    // wait for registry config data to load and app ready event
    await Promise.all([
        app.whenReady(),
    ]);

    // no need to continue initializing if app is quitting
    if (global.willAppQuit) {
        return;
    }

    // eslint-disable-next-line no-undef
    // eslint-disable-next-line @typescript-eslint/ban-ts-comment
    // @ts-ignore
    if (__IS_MAC_APP_STORE__) {
        migrateMacAppStore();
    }

    // initialization that should run once the app is ready
    initializeInterCommunicationEventListeners();
    initializeAfterAppReady();
}

//
// initialization sub functions
//

function initializeArgs() {
    global.args = parseArgs(process.argv.slice(1));

    global.isDev = isDev && !global.args.disableDevMode; // this doesn't seem to be right and isn't used as the single source of truth

    if (global.args.dataDir) {
        app.setPath('userData', path.resolve(global.args.dataDir));
        updatePaths(true);
    }
}

async function initializeConfig() {
    return new Promise<void>((resolve) => {
        Config.once('update', (configData) => {
            Config.on('update', handleConfigUpdate);
            Config.on('darkModeChange', handleDarkModeChange);
            Config.on('error', (error) => {
                log.error(error);
            });
            handleConfigUpdate(configData);

            // can only call this before the app is ready
            // eslint-disable-next-line no-undef
            // eslint-disable-next-line @typescript-eslint/ban-ts-comment
            // @ts-ignore
            if (Config.enableHardwareAcceleration === false || __DISABLE_GPU__) {
                app.disableHardwareAcceleration();
            }

            resolve();
        });
        Config.init();
    });
}

function initializeAppEventListeners() {
    app.on('second-instance', handleAppSecondInstance);
    app.on('window-all-closed', handleAppWindowAllClosed);
    app.on('browser-window-created', handleAppBrowserWindowCreated);
    app.on('activate', () => WindowManager.showMainWindow());
    app.on('before-quit', handleAppBeforeQuit);
    app.on('certificate-error', handleAppCertificateError);
    app.on('select-client-certificate', CertificateManager.handleSelectCertificate);
    app.on('child-process-gone', handleChildProcessGone);
    app.on('login', AuthManager.handleAppLogin);
    app.on('will-finish-launching', handleAppWillFinishLaunching);
}

function initializeBeforeAppReady() {
    if (!Config.data) {
        log.error('No config loaded');
        return;
    }
    if (process.env.NODE_ENV !== 'test') {
        app.enableSandbox();
    }
    TrustedOriginsStore.load();

    // prevent using a different working directory, which happens on windows running after installation.
    const expectedPath = path.dirname(process.execPath);
    if (process.cwd() !== expectedPath && !isDev) {
        log.warn(`Current working directory is ${process.cwd()}, changing into ${expectedPath}`);
        process.chdir(expectedPath);
    }

    refreshTrayImages(Config.trayIconTheme);

    // If there is already an instance, quit this one
    // eslint-disable-next-line no-undef
    // eslint-disable-next-line @typescript-eslint/ban-ts-comment
    // @ts-ignore
    if (!__IS_MAC_APP_STORE__) {
        const gotTheLock = app.requestSingleInstanceLock();
        if (!gotTheLock) {
            app.exit();
            global.willAppQuit = true;
        }
    }

    AllowProtocolDialog.init();

    if (isDev && process.env.NODE_ENV !== 'test') {
        log.info('In development mode, deeplinking is disabled');
    } else if (mainProtocol) {
        app.setAsDefaultProtocolClient(mainProtocol);
    }

    protocol.registerSchemesAsPrivileged([
        {
            scheme: 'mm-desktop',
            privileges: {
                standard: true,
                supportFetchAPI: true,
            },
        },
    ]);
}

function initializeInterCommunicationEventListeners() {
    ipcMain.on(RELOAD_CONFIGURATION, handleReloadConfig);
    ipcMain.on(NOTIFY_MENTION, handleMentionNotification);
    ipcMain.handle('get-app-version', handleAppVersion);
    ipcMain.on(UPDATE_SHORTCUT_MENU, handleUpdateMenuEvent);
    ipcMain.on(FOCUS_BROWSERVIEW, WindowManager.focusBrowserView);
    ipcMain.on(UPDATE_LAST_ACTIVE, handleUpdateLastActive);

    if (process.platform !== 'darwin') {
        ipcMain.on(OPEN_APP_MENU, handleOpenAppMenu);
    }

    ipcMain.on(SWITCH_SERVER, handleSwitchServer);
    ipcMain.on(SWITCH_TAB, handleSwitchTab);
    ipcMain.on(CLOSE_TAB, handleCloseTab);
    ipcMain.on(OPEN_TAB, handleOpenTab);

    ipcMain.on(QUIT, handleQuit);

    ipcMain.on(DOUBLE_CLICK_ON_WINDOW, WindowManager.handleDoubleClick);

    ipcMain.on(SHOW_NEW_SERVER_MODAL, handleNewServerModal);
    ipcMain.on(SHOW_EDIT_SERVER_MODAL, handleEditServerModal);
    ipcMain.on(SHOW_REMOVE_SERVER_MODAL, handleRemoveServerModal);
    ipcMain.on(MAIN_WINDOW_SHOWN, handleMainWindowIsShown);
    ipcMain.on(WINDOW_CLOSE, WindowManager.close);
    ipcMain.on(WINDOW_MAXIMIZE, WindowManager.maximize);
    ipcMain.on(WINDOW_MINIMIZE, WindowManager.minimize);
    ipcMain.on(WINDOW_RESTORE, WindowManager.restore);
    ipcMain.on(SHOW_SETTINGS_WINDOW, WindowManager.showSettingsWindow);
    ipcMain.handle(GET_AVAILABLE_SPELL_CHECKER_LANGUAGES, () => session.defaultSession.availableSpellCheckerLanguages);
    ipcMain.handle(GET_DOWNLOAD_LOCATION, handleSelectDownload);
    ipcMain.on(START_UPDATE_DOWNLOAD, handleStartDownload);
    ipcMain.on(START_UPGRADE, handleStartUpgrade);
    ipcMain.handle(PING_DOMAIN, handlePingDomain);
}

function initializeAfterAppReady() {
    updateServerInfos(Config.teams);
    app.setAppUserModelId('Mattermost.Desktop'); // Use explicit AppUserModelID
    const defaultSession = session.defaultSession;

    defaultSession.protocol.registerFileProtocol('mm-desktop', (request, callback) => {
        const parsedURL = urlUtils.parseURL(request.url);
        if (parsedURL?.host === 'mm-desktop-local') {
            callback(getLocalFileString(parsedURL.pathname.slice(1)));
            return;
        }
        callback(getLocalFileString('mattermost.html'));
    });

    WebRequestManager.initialize();

    if (process.platform !== 'darwin') {
        defaultSession.on('spellcheck-dictionary-download-failure', (event, lang) => {
            if (Config.spellCheckerURL) {
                log.error(`There was an error while trying to load the dictionary definitions for ${lang} from fully the specified url. Please review you have access to the needed files. Url used was ${Config.spellCheckerURL}`);
            } else {
                log.warn(`There was an error while trying to download the dictionary definitions for ${lang}, spellchecking might not work properly.`);
            }
        });

        if (Config.spellCheckerURL) {
            const spellCheckerURL = Config.spellCheckerURL.endsWith('/') ? Config.spellCheckerURL : `${Config.spellCheckerURL}/`;
            log.info(`Configuring spellchecker using download URL: ${spellCheckerURL}`);
            defaultSession.setSpellCheckerDictionaryDownloadURL(spellCheckerURL);

            defaultSession.on('spellcheck-dictionary-download-success', (event, lang) => {
                log.info(`Dictionary definitions downloaded successfully for ${lang}`);
            });
        }
        updateSpellCheckerLocales();
    }

    if (wasUpdated(AppVersionManager.lastAppVersion)) {
        clearAppCache();
    }
    AppVersionManager.lastAppVersion = app.getVersion();

    if (typeof Config.canUpgrade === 'undefined') {
        // windows might not be ready, so we have to wait until it is
        Config.once('update', () => {
            log.debug('Initialize.checkForUpdates');
            if (Config.canUpgrade && Config.autoCheckForUpdates) {
                setTimeout(() => {
                    updateManager.checkForUpdates(false);
                }, 5000);
            } else {
                log.info(`Autoupgrade disabled: ${Config.canUpgrade}`);
            }
        });
    } else if (Config.canUpgrade && Config.autoCheckForUpdates) {
        setTimeout(() => {
            updateManager.checkForUpdates(false);
        }, 5000);
    } else {
        log.info(`Autoupgrade disabled: ${Config.canUpgrade}`);
    }

    if (!global.isDev) {
        AutoLauncher.upgradeAutoLaunch();
    }

    // eslint-disable-next-line no-undef
    // eslint-disable-next-line @typescript-eslint/ban-ts-comment
    // @ts-ignore
    if (global.isDev || __IS_NIGHTLY_BUILD__) {
        installExtension(REACT_DEVELOPER_TOOLS).
            then((name) => log.info(`Added Extension:  ${name}`)).
            catch((err) => log.error('An error occurred: ', err));
    }

    let deeplinkingURL;

    // Protocol handler for win32
    if (process.platform === 'win32') {
        const args = process.argv.slice(1);
        if (Array.isArray(args) && args.length > 0) {
            deeplinkingURL = getDeeplinkingURL(args);
        }
    }

    initCookieManager(defaultSession);

    WindowManager.showMainWindow(deeplinkingURL);

    CriticalErrorHandler.setMainWindow(WindowManager.getMainWindow()!);

    // listen for status updates and pass on to renderer
    UserActivityMonitor.on('status', (status) => {
        log.debug('Initialize.UserActivityMonitor.on(status)', status);
        WindowManager.sendToMattermostViews(USER_ACTIVITY_UPDATE, status);
    });

    // start monitoring user activity (needs to be started after the app is ready)
    UserActivityMonitor.startMonitoring();

    if (shouldShowTrayIcon()) {
        setupTray(Config.trayIconTheme);
    }
    setupBadge();

    defaultSession.on('will-download', downloadsManager.handleNewDownload);

    // needs to be done after app ready
    // must be done before update menu
    if (Config.appLanguage) {
        i18nManager.setLocale(Config.appLanguage);
    } else if (!i18nManager.setLocale(app.getLocale())) {
        i18nManager.setLocale(app.getLocaleCountryCode());
    }

    handleUpdateMenuEvent();

    ipcMain.emit('update-dict');

    // supported permission types
    const supportedPermissionTypes = [
        'media',
        'geolocation',
        'notifications',
        'fullscreen',
        'openExternal',
    ];

    // handle permission requests
    // - approve if a supported permission type and the request comes from the renderer or one of the defined servers
    defaultSession.setPermissionRequestHandler((webContents, permission, callback) => {
    // is the requested permission type supported?
        if (!supportedPermissionTypes.includes(permission)) {
            callback(false);
            return;
        }

        // is the request coming from the renderer?
        const mainWindow = WindowManager.getMainWindow();
        if (mainWindow && webContents.id === mainWindow.webContents.id) {
            callback(true);
            return;
        }

        const requestingURL = webContents.getURL();

        // is the requesting url trusted?
        callback(urlUtils.isTrustedURL(requestingURL, Config.teams));
    });

    // only check for non-Windows, as with Windows we have to wait for GPO teams
    if (process.platform !== 'win32' || typeof Config.registryConfigData !== 'undefined') {
        handleMainWindowIsShown();
    }
}

function handleStartDownload() {
    if (updateManager) {
        updateManager.handleDownload();
    }
}

function handleStartUpgrade() {
    if (updateManager) {
        updateManager.handleUpdate();
    }
}<|MERGE_RESOLUTION|>--- conflicted
+++ resolved
@@ -3,11 +3,7 @@
 
 import path from 'path';
 
-<<<<<<< HEAD
-import {app, ipcMain, protocol, screen, session} from 'electron';
-=======
-import {app, ipcMain, session} from 'electron';
->>>>>>> 59c98036
+import {app, ipcMain, protocol, session} from 'electron';
 import installExtension, {REACT_DEVELOPER_TOOLS} from 'electron-devtools-installer';
 import isDev from 'electron-is-dev';
 import log from 'electron-log';
