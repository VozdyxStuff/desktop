--- conflicted
+++ resolved
@@ -48,21 +48,12 @@
 
     private savedWindowState?: Partial<SavedWindowState>;
     private ready: boolean;
-<<<<<<< HEAD
-=======
-    private isResizing: boolean;
-    private lastEmittedBounds?: Electron.Rectangle;
->>>>>>> 10295162
 
     constructor() {
         super();
 
         // Create the browser window.
         this.ready = false;
-<<<<<<< HEAD
-=======
-        this.isResizing = false;
->>>>>>> 10295162
 
         ipcMain.handle(GET_FULL_SCREEN_STATUS, () => this.win?.isFullScreen());
         ipcMain.on(EMIT_CONFIGURATION, this.handleUpdateTitleBarOverlay);
@@ -446,26 +437,6 @@
         });
     };
 
-<<<<<<< HEAD
-=======
-    private emitBounds = (bounds?: Electron.Rectangle, force?: boolean) => {
-        // Workaround since the window bounds aren't updated immediately when the window is maximized for some reason
-        // We also don't want to force too many resizes so we throttle here
-        setTimeout(() => {
-            const newBounds = bounds ?? this.getBounds();
-            if (!force && newBounds?.height === this.lastEmittedBounds?.height && newBounds?.width === this.lastEmittedBounds?.width) {
-                return;
-            }
-
-            // For some reason on Linux I've seen the menu bar popup again
-            this.win?.setMenuBarVisibility(false);
-
-            this.emit(MAIN_WINDOW_RESIZED, newBounds);
-            this.lastEmittedBounds = newBounds;
-        }, 10);
-    };
-
->>>>>>> 10295162
     private onEnterFullScreen = () => {
         this.win?.webContents.send('enter-full-screen');
     };
@@ -482,12 +453,6 @@
 
     private handleBoundsChanged = () => {
         this.emit(MAIN_WINDOW_RESIZED, this.win?.contentView.getBounds());
-    };
-
-    private handleExitFullScreen = () => {
-        if (this.win?.isFullScreen()) {
-            this.win.setFullScreen(false);
-        }
     };
 
     /**
