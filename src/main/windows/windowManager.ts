// Copyright (c) 2016-present Mattermost, Inc. All Rights Reserved.
// See LICENSE.txt for license information.

/* eslint-disable max-lines */
import path from 'path';
import {app, BrowserWindow, nativeImage, systemPreferences, ipcMain, IpcMainEvent, IpcMainInvokeEvent} from 'electron';
import log from 'electron-log';

import {
    MAXIMIZE_CHANGE,
    HISTORY,
    GET_LOADING_SCREEN_DATA,
    REACT_APP_INITIALIZED,
    LOADING_SCREEN_ANIMATION_FINISHED,
    FOCUS_THREE_DOT_MENU,
    GET_DARK_MODE,
    UPDATE_SHORTCUT_MENU,
    BROWSER_HISTORY_PUSH,
    APP_LOGGED_IN,
    GET_VIEW_NAME,
    GET_VIEW_WEBCONTENTS_ID,
    RESIZE_MODAL,
    APP_LOGGED_OUT,
} from 'common/communication';
import urlUtils from 'common/utils/url';
<<<<<<< HEAD
import {SECOND} from 'common/utils/constants';
=======
import Config from 'common/config';
>>>>>>> 8ad949ee
import {getTabViewName, TAB_MESSAGING} from 'common/tabs/TabView';

import {getAdjustedWindowBoundaries} from '../utils';

import {ViewManager} from '../views/viewManager';
import CriticalErrorHandler from '../CriticalErrorHandler';

import TeamDropdownView from '../views/teamDropdownView';

import {createSettingsWindow} from './settingsWindow';
import createMainWindow from './mainWindow';

// singleton module to manage application's windows

export class WindowManager {
    assetsDir: string;

    mainWindow?: BrowserWindow;
    mainWindowReady: boolean;
    settingsWindow?: BrowserWindow;
    viewManager?: ViewManager;
    teamDropdown?: TeamDropdownView;
    currentServerName?: string;

<<<<<<< HEAD
const status: WindowManagerStatus = {mainWindowReady: false};
const assetsDir = path.resolve(app.getAppPath(), 'assets');
=======
    constructor() {
        this.assetsDir = path.resolve(app.getAppPath(), 'assets');
>>>>>>> 8ad949ee

        ipcMain.on(HISTORY, this.handleHistory);
        ipcMain.handle(GET_LOADING_SCREEN_DATA, this.handleLoadingScreenDataRequest);
        ipcMain.handle(GET_DARK_MODE, this.handleGetDarkMode);
        ipcMain.on(REACT_APP_INITIALIZED, this.handleReactAppInitialized);
        ipcMain.on(LOADING_SCREEN_ANIMATION_FINISHED, this.handleLoadingScreenAnimationFinished);
        ipcMain.on(BROWSER_HISTORY_PUSH, this.handleBrowserHistoryPush);
        ipcMain.on(APP_LOGGED_IN, this.handleAppLoggedIn);
        ipcMain.on(APP_LOGGED_OUT, this.handleAppLoggedOut);
        ipcMain.handle(GET_VIEW_NAME, this.handleGetViewName);
        ipcMain.handle(GET_VIEW_WEBCONTENTS_ID, this.handleGetWebContentsId);
    }

    handleUpdateConfig = () => {
        if (this.viewManager) {
            this.viewManager.reloadConfiguration(Config.teams || []);
        }
    }

    showSettingsWindow = () => {
        if (this.settingsWindow) {
            this.settingsWindow.show();
        } else {
            if (!this.mainWindow) {
                this.showMainWindow();
            }
            const withDevTools = Boolean(process.env.MM_DEBUG_SETTINGS) || false;

            this.settingsWindow = createSettingsWindow(this.mainWindow!, withDevTools);
            this.settingsWindow.on('closed', () => {
                delete this.settingsWindow;
            });
        }
    }

    showMainWindow = (deeplinkingURL?: string | URL) => {
        if (this.mainWindow) {
            if (this.mainWindow.isVisible()) {
                this.mainWindow.focus();
            } else {
                this.mainWindow.show();
            }
        } else {
<<<<<<< HEAD
            status.mainWindow.show();
        }
    } else {
        if (!status.config) {
            return;
        }
        status.mainWindowReady = false;
        status.mainWindow = createMainWindow(status.config, {
            linuxAppIcon: path.join(assetsDir, 'linux', 'app_icon.png'),
        });
        status.mainWindow.once('ready-to-show', () => {
            status.mainWindowReady = true;
        });
=======
            this.mainWindow = createMainWindow({
                linuxAppIcon: path.join(this.assetsDir, 'linux', 'app_icon.png'),
            });

            if (!this.mainWindow) {
                log.error('unable to create main window');
                app.quit();
                return;
            }
>>>>>>> 8ad949ee

            // window handlers
            this.mainWindow.on('closed', () => {
                log.warn('main window closed');
                delete this.mainWindow;
            });
            this.mainWindow.on('unresponsive', () => {
                CriticalErrorHandler.setMainWindow(this.mainWindow!);
                CriticalErrorHandler.windowUnresponsiveHandler();
            });
            this.mainWindow.on('maximize', this.handleMaximizeMainWindow);
            this.mainWindow.on('unmaximize', this.handleUnmaximizeMainWindow);
            this.mainWindow.on('resize', this.handleResizeMainWindow);
            this.mainWindow.on('focus', this.focusBrowserView);
            this.mainWindow.on('enter-full-screen', () => this.sendToRenderer('enter-full-screen'));
            this.mainWindow.on('leave-full-screen', () => this.sendToRenderer('leave-full-screen'));

            if (process.env.MM_DEBUG_SETTINGS) {
                this.mainWindow.webContents.openDevTools({mode: 'detach'});
            }

<<<<<<< HEAD
        // window handlers
        status.mainWindow.on('closed', () => {
            log.warn('main window closed');
            delete status.mainWindow;
            status.mainWindowReady = false;
        });
        status.mainWindow.on('unresponsive', () => {
            const criticalErrorHandler = new CriticalErrorHandler();
            criticalErrorHandler.setMainWindow(status.mainWindow!);
            criticalErrorHandler.windowUnresponsiveHandler();
        });
        status.mainWindow.on('maximize', handleMaximizeMainWindow);
        status.mainWindow.on('unmaximize', handleUnmaximizeMainWindow);
        status.mainWindow.on('resize', handleResizeMainWindow);
        status.mainWindow.on('focus', focusBrowserView);
        status.mainWindow.on('enter-full-screen', () => sendToRenderer('enter-full-screen'));
        status.mainWindow.on('leave-full-screen', () => sendToRenderer('leave-full-screen'));
=======
            if (this.viewManager) {
                this.viewManager.updateMainWindow(this.mainWindow);
            }
>>>>>>> 8ad949ee

            this.teamDropdown = new TeamDropdownView(this.mainWindow, Config.teams, Config.darkMode, Config.enableServerManagement);
        }
        this.initializeViewManager();

        if (deeplinkingURL) {
            this.viewManager!.handleDeepLink(deeplinkingURL);
        }
    }

    getMainWindow = (ensureCreated?: boolean) => {
        if (ensureCreated && !this.mainWindow) {
            this.showMainWindow();
        }
        return this.mainWindow;
    }

    on = this.mainWindow?.on;

    handleMaximizeMainWindow = () => {
        this.sendToRenderer(MAXIMIZE_CHANGE, true);
    }

    handleUnmaximizeMainWindow = () => {
        this.sendToRenderer(MAXIMIZE_CHANGE, false);
    }

    handleResizeMainWindow = () => {
        if (!(this.viewManager && this.mainWindow)) {
            return;
        }
        const currentView = this.viewManager.getCurrentView();
        let bounds: Partial<Electron.Rectangle>;

        // Workaround for linux maximizing/minimizing, which doesn't work properly because of these bugs:
        // https://github.com/electron/electron/issues/28699
        // https://github.com/electron/electron/issues/28106
        if (process.platform === 'linux') {
            const size = this.mainWindow.getSize();
            bounds = {width: size[0], height: size[1]};
        } else {
            bounds = this.mainWindow.getContentBounds();
        }

        const setBoundsFunction = () => {
            if (currentView) {
                currentView.setBounds(getAdjustedWindowBoundaries(bounds.width!, bounds.height!, !(urlUtils.isTeamUrl(currentView.tab.url, currentView.view.webContents.getURL()) || urlUtils.isAdminUrl(currentView.tab.url, currentView.view.webContents.getURL()))));
            }
        };

<<<<<<< HEAD
// max retries allows the message to get to the renderer even if it is sent while the app is starting up.
function sendToRendererWithRetry(maxRetries: number, channel: string, ...args: any[]) {
    if (!status.mainWindow || !status.mainWindowReady) {
        showMainWindow();
        if (maxRetries > 0) {
            log.info(`Can't send ${channel}, will retry`);
            setTimeout(() => {
                sendToRendererWithRetry(maxRetries - 1, channel, ...args);
            }, SECOND);
        } else {
            log.error(`Unable to send the message to the main window for message type ${channel}`);
        }
        return;
    }
    status.mainWindow!.webContents.send(channel, ...args);
    if (status.settingsWindow && status.settingsWindow.isVisible()) {
        try {
            status.settingsWindow.webContents.send(channel, ...args);
        } catch (e) {
            log.error(`There was an error while trying to communicate with the renderer: ${e}`);
        }
=======
        // Another workaround since the window doesn't update properly under Linux for some reason
        // See above comment
        if (process.platform === 'linux') {
            setTimeout(setBoundsFunction, 10);
        } else {
            setBoundsFunction();
        }
        this.viewManager.setLoadingScreenBounds();
        this.teamDropdown?.updateWindowBounds();
        ipcMain.emit(RESIZE_MODAL, null, bounds);
>>>>>>> 8ad949ee
    }

<<<<<<< HEAD
export function sendToRenderer(channel: string, ...args: any[]): void {
    sendToRendererWithRetry(3, channel, ...args);
}

export function sendToAll(channel: string, ...args: any[]) {
    sendToRenderer(channel, ...args);
    if (status.settingsWindow) {
        status.settingsWindow.webContents.send(channel, ...args);
=======
    sendToRenderer = (channel: string, ...args: any[]) => {
        if (!this.mainWindow) {
            this.showMainWindow();
        }
        this.mainWindow!.webContents.send(channel, ...args);
        if (this.settingsWindow && this.settingsWindow.isVisible()) {
            this.settingsWindow.webContents.send(channel, ...args);
        }
>>>>>>> 8ad949ee
    }

    sendToAll = (channel: string, ...args: any[]) => {
        this.sendToRenderer(channel, ...args);
        if (this.settingsWindow) {
            this.settingsWindow.webContents.send(channel, ...args);
        }

        // TODO: should we include popups?
    }

    sendToMattermostViews = (channel: string, ...args: any[]) => {
        if (this.viewManager) {
            this.viewManager.sendToAllViews(channel, ...args);
        }
    }

    restoreMain = () => {
        log.info('restoreMain');
        if (!this.mainWindow) {
            this.showMainWindow();
        }
        if (!this.mainWindow!.isVisible() || this.mainWindow!.isMinimized()) {
            if (this.mainWindow!.isMinimized()) {
                this.mainWindow!.restore();
            } else {
                this.mainWindow!.show();
            }
            if (this.settingsWindow) {
                this.settingsWindow.focus();
            } else {
                this.mainWindow!.focus();
            }
            if (process.platform === 'darwin') {
                app.dock.show();
            }
        } else if (this.settingsWindow) {
            this.settingsWindow.focus();
        } else {
            this.mainWindow!.focus();
        }
    }

    flashFrame = (flash: boolean) => {
        if (process.platform === 'linux' || process.platform === 'win32') {
            if (Config.notifications.flashWindow) {
                this.mainWindow?.flashFrame(flash);
                if (this.settingsWindow) {
                    // main might be hidden behind the settings
                    this.settingsWindow.flashFrame(flash);
                }
            }
        }
        if (process.platform === 'darwin' && Config.notifications.bounceIcon) {
            app.dock.bounce(Config.notifications.bounceIconType);
        }
    }

    drawBadge = (text: string, small: boolean) => {
        const scale = 2; // should rely display dpi
        const size = (small ? 20 : 16) * scale;
        const canvas = document.createElement('canvas');
        canvas.setAttribute('width', `${size}`);
        canvas.setAttribute('height', `${size}`);
        const ctx = canvas.getContext('2d');

        if (!ctx) {
            log.error('Could not create canvas context');
            return null;
        }

        // circle
        ctx.fillStyle = '#FF1744'; // Material Red A400
        ctx.beginPath();
        ctx.arc(size / 2, size / 2, size / 2, 0, Math.PI * 2);
        ctx.fill();

        // text
        ctx.fillStyle = '#ffffff';
        ctx.textAlign = 'center';
        ctx.textBaseline = 'middle';
        ctx.font = (11 * scale) + 'px sans-serif';
        ctx.fillText(text, size / 2, size / 2, size);

        return canvas.toDataURL();
    }

    createDataURL = (text: string, small: boolean) => {
        const win = this.mainWindow;
        if (!win) {
            return null;
        }

        // since we don't have a document/canvas object in the main process, we use the webcontents from the window to draw.
        const safeSmall = Boolean(small);
        const code = `
        window.drawBadge = ${this.drawBadge};
        window.drawBadge('${text || ''}', ${safeSmall});
      `;
        return win.webContents.executeJavaScript(code);
    }

    setOverlayIcon = async (badgeText: string | undefined, description: string, small: boolean) => {
        if (process.platform === 'win32') {
            let overlay = null;
            if (this.mainWindow) {
                if (badgeText) {
                    try {
                        const dataUrl = await this.createDataURL(badgeText, small);
                        overlay = nativeImage.createFromDataURL(dataUrl);
                    } catch (err) {
                        log.error(`Couldn't generate a badge: ${err}`);
                    }
                }
                this.mainWindow.setOverlayIcon(overlay, description);
            }
        }
    }

    isMainWindow = (window: BrowserWindow) => {
        return this.mainWindow && this.mainWindow === window;
    }

    handleDoubleClick = (e: IpcMainEvent, windowType?: string) => {
        let action = 'Maximize';
        if (process.platform === 'darwin') {
            action = systemPreferences.getUserDefault('AppleActionOnDoubleClick', 'string');
        }
        const win = (windowType === 'settings') ? this.settingsWindow : this.mainWindow;
        if (!win) {
            return;
        }
        switch (action) {
        case 'Minimize':
            if (win.isMinimized()) {
                win.restore();
            } else {
                win.minimize();
            }
            break;
        case 'Maximize':
        default:
            if (win.isMaximized()) {
                win.unmaximize();
            } else {
                win.maximize();
            }
            break;
        }
    }

    initializeViewManager = () => {
        if (!this.viewManager && Config && this.mainWindow) {
            this.viewManager = new ViewManager(this.mainWindow);
            this.viewManager.load();
            this.viewManager.showInitial();
            this.initializeCurrentServerName();
        }
    }

    initializeCurrentServerName = () => {
        if (!this.currentServerName) {
            this.currentServerName = (Config.teams.find((team) => team.order === Config.lastActiveTeam) || Config.teams.find((team) => team.order === 0))?.name;
        }
    }

    switchServer = (serverName: string, waitForViewToExist = false) => {
        this.showMainWindow();
        const server = Config.teams.find((team) => team.name === serverName);
        if (!server) {
            log.error('Cannot find server in config');
            return;
        }
        this.currentServerName = serverName;
        let nextTab = server.tabs.find((tab) => tab.isOpen && tab.order === (server.lastActiveTab || 0));
        if (!nextTab) {
            const openTabs = server.tabs.filter((tab) => tab.isOpen);
            nextTab = openTabs.find((e) => e.order === 0) || openTabs.concat().sort((a, b) => a.order - b.order)[0];
        }
        const tabViewName = getTabViewName(serverName, nextTab.name);
        if (waitForViewToExist) {
            const timeout = setInterval(() => {
                if (this.viewManager?.views.has(tabViewName)) {
                    this.viewManager?.showByName(tabViewName);
                    clearTimeout(timeout);
                }
            }, 100);
        } else {
            this.viewManager?.showByName(tabViewName);
        }
        ipcMain.emit(UPDATE_SHORTCUT_MENU);
    }

    switchTab = (serverName: string, tabName: string) => {
        this.showMainWindow();
        const tabViewName = getTabViewName(serverName, tabName);
        this.viewManager?.showByName(tabViewName);
    }

    focusBrowserView = () => {
        if (this.viewManager) {
            this.viewManager.focus();
        } else {
            log.error('Trying to call focus when the viewmanager has not yet been initialized');
        }
    }

    openBrowserViewDevTools = () => {
        if (this.viewManager) {
            this.viewManager.openViewDevTools();
        }
    }

    focusThreeDotMenu = () => {
        if (this.mainWindow) {
            this.mainWindow.webContents.focus();
            this.mainWindow.webContents.send(FOCUS_THREE_DOT_MENU);
        }
    }

    handleLoadingScreenDataRequest = () => {
        return {
            darkMode: Config.darkMode || false,
        };
    }

    handleReactAppInitialized = (e: IpcMainEvent, view: string) => {
        if (this.viewManager) {
            this.viewManager.setServerInitialized(view);
        }
    }

    handleLoadingScreenAnimationFinished = () => {
        if (this.viewManager) {
            this.viewManager.hideLoadingScreen();
        }
    }

    updateLoadingScreenDarkMode = (darkMode: boolean) => {
        if (this.viewManager) {
            this.viewManager.updateLoadingScreenDarkMode(darkMode);
        }
    }

    getViewNameByWebContentsId = (webContentsId: number) => {
        const view = this.viewManager?.findViewByWebContent(webContentsId);
        return view?.name;
    }

    getServerNameByWebContentsId = (webContentsId: number) => {
        const view = this.viewManager?.findViewByWebContent(webContentsId);
        return view?.tab.server.name;
    }

    close = () => {
        const focused = BrowserWindow.getFocusedWindow();
        focused?.close();
    }
    maximize = () => {
        const focused = BrowserWindow.getFocusedWindow();
        if (focused) {
            focused.maximize();
        }
    }
    minimize = () => {
        const focused = BrowserWindow.getFocusedWindow();
        if (focused) {
            focused.minimize();
        }
    }
    restore = () => {
        const focused = BrowserWindow.getFocusedWindow();
        if (focused) {
            focused.restore();
        }
        if (focused?.isFullScreen()) {
            focused.setFullScreen(false);
        }
    }

    reload = () => {
        const currentView = this.viewManager?.getCurrentView();
        if (currentView) {
            this.viewManager?.showLoadingScreen();
            currentView.reload();
        }
    }

    sendToFind = () => {
        const currentView = this.viewManager?.getCurrentView();
        if (currentView) {
            currentView.view.webContents.sendInputEvent({type: 'keyDown', keyCode: 'F', modifiers: [process.platform === 'darwin' ? 'cmd' : 'ctrl', 'shift']});
        }
    }

    handleHistory = (event: IpcMainEvent, offset: number) => {
        if (this.viewManager) {
            const activeView = this.viewManager.getCurrentView();
            if (activeView && activeView.view.webContents.canGoToOffset(offset)) {
                try {
                    activeView.view.webContents.goToOffset(offset);
                } catch (error) {
                    log.error(error);
                    activeView.load(activeView.tab.url);
                }
            }
        }
    }

    selectNextTab = () => {
        this.selectTab((order) => order + 1);
    }

    selectPreviousTab = () => {
        this.selectTab((order, length) => (length + (order - 1)));
    }

    selectTab = (fn: (order: number, length: number) => number) => {
        const currentView = this.viewManager?.getCurrentView();
        if (!currentView) {
            return;
        }

        const currentTeamTabs = Config.teams.find((team) => team.name === currentView.tab.server.name)?.tabs;
        const filteredTabs = currentTeamTabs?.filter((tab) => tab.isOpen);
        const currentTab = currentTeamTabs?.find((tab) => tab.name === currentView.tab.type);
        if (!currentTeamTabs || !currentTab || !filteredTabs) {
            return;
        }

        let currentOrder = currentTab.order;
        let nextIndex = -1;
        while (nextIndex === -1) {
            const nextOrder = (fn(currentOrder, currentTeamTabs.length) % currentTeamTabs.length);
            nextIndex = filteredTabs.findIndex((tab) => tab.order === nextOrder);
            currentOrder = nextOrder;
        }

        const newTab = filteredTabs[nextIndex];
        this.switchTab(currentView.tab.server.name, newTab.name);
    }

    handleGetDarkMode = () => {
        return Config.darkMode;
    }

    handleBrowserHistoryPush = (e: IpcMainEvent, viewName: string, pathName: string) => {
        const currentView = this.viewManager?.views.get(viewName);
        const redirectedViewName = urlUtils.getView(`${currentView?.tab.server.url}${pathName}`, Config.teams)?.name || viewName;
        if (this.viewManager?.closedViews.has(redirectedViewName)) {
            this.viewManager.openClosedTab(redirectedViewName, `${currentView?.tab.server.url}${pathName}`);
        }
        let redirectedView = this.viewManager?.views.get(redirectedViewName) || currentView;
        if (redirectedView !== currentView && redirectedView?.tab.server.name === this.currentServerName && redirectedView?.isLoggedIn) {
            log.info('redirecting to a new view', redirectedView?.name || viewName);
            this.viewManager?.showByName(redirectedView?.name || viewName);
        } else {
            redirectedView = currentView;
        }

        // Special case check for Channels to not force a redirect to "/", causing a refresh
        if (!(redirectedView !== currentView && redirectedView?.tab.type === TAB_MESSAGING && pathName === '/')) {
            redirectedView?.view.webContents.send(BROWSER_HISTORY_PUSH, pathName);
        }
    }

    getCurrentTeamName = () => {
        return this.currentServerName;
    }

    handleAppLoggedIn = (event: IpcMainEvent, viewName: string) => {
        const view = this.viewManager?.views.get(viewName);
        if (view) {
            view.isLoggedIn = true;
            this.viewManager?.reloadViewIfNeeded(viewName);
        }
    }

    handleAppLoggedOut = (event: IpcMainEvent, viewName: string) => {
        const view = this.viewManager?.views.get(viewName);
        if (view) {
            view.isLoggedIn = false;
        }
    }

    handleGetViewName = (event: IpcMainInvokeEvent) => {
        return this.getViewNameByWebContentsId(event.sender.id);
    }

    handleGetWebContentsId = (event: IpcMainInvokeEvent) => {
        return event.sender.id;
    }
}

const windowManager = new WindowManager();
export default windowManager;<|MERGE_RESOLUTION|>--- conflicted
+++ resolved
@@ -23,11 +23,8 @@
     APP_LOGGED_OUT,
 } from 'common/communication';
 import urlUtils from 'common/utils/url';
-<<<<<<< HEAD
 import {SECOND} from 'common/utils/constants';
-=======
 import Config from 'common/config';
->>>>>>> 8ad949ee
 import {getTabViewName, TAB_MESSAGING} from 'common/tabs/TabView';
 
 import {getAdjustedWindowBoundaries} from '../utils';
@@ -52,13 +49,9 @@
     teamDropdown?: TeamDropdownView;
     currentServerName?: string;
 
-<<<<<<< HEAD
-const status: WindowManagerStatus = {mainWindowReady: false};
-const assetsDir = path.resolve(app.getAppPath(), 'assets');
-=======
     constructor() {
+        this.mainWindowReady = false;
         this.assetsDir = path.resolve(app.getAppPath(), 'assets');
->>>>>>> 8ad949ee
 
         ipcMain.on(HISTORY, this.handleHistory);
         ipcMain.handle(GET_LOADING_SCREEN_DATA, this.handleLoadingScreenDataRequest);
@@ -102,21 +95,7 @@
                 this.mainWindow.show();
             }
         } else {
-<<<<<<< HEAD
-            status.mainWindow.show();
-        }
-    } else {
-        if (!status.config) {
-            return;
-        }
-        status.mainWindowReady = false;
-        status.mainWindow = createMainWindow(status.config, {
-            linuxAppIcon: path.join(assetsDir, 'linux', 'app_icon.png'),
-        });
-        status.mainWindow.once('ready-to-show', () => {
-            status.mainWindowReady = true;
-        });
-=======
+            this.mainWindowReady = false;
             this.mainWindow = createMainWindow({
                 linuxAppIcon: path.join(this.assetsDir, 'linux', 'app_icon.png'),
             });
@@ -126,12 +105,16 @@
                 app.quit();
                 return;
             }
->>>>>>> 8ad949ee
+
+            this.mainWindow.once('ready-to-show', () => {
+                this.mainWindowReady = true;
+            });
 
             // window handlers
             this.mainWindow.on('closed', () => {
                 log.warn('main window closed');
                 delete this.mainWindow;
+                this.mainWindowReady = false;
             });
             this.mainWindow.on('unresponsive', () => {
                 CriticalErrorHandler.setMainWindow(this.mainWindow!);
@@ -148,29 +131,9 @@
                 this.mainWindow.webContents.openDevTools({mode: 'detach'});
             }
 
-<<<<<<< HEAD
-        // window handlers
-        status.mainWindow.on('closed', () => {
-            log.warn('main window closed');
-            delete status.mainWindow;
-            status.mainWindowReady = false;
-        });
-        status.mainWindow.on('unresponsive', () => {
-            const criticalErrorHandler = new CriticalErrorHandler();
-            criticalErrorHandler.setMainWindow(status.mainWindow!);
-            criticalErrorHandler.windowUnresponsiveHandler();
-        });
-        status.mainWindow.on('maximize', handleMaximizeMainWindow);
-        status.mainWindow.on('unmaximize', handleUnmaximizeMainWindow);
-        status.mainWindow.on('resize', handleResizeMainWindow);
-        status.mainWindow.on('focus', focusBrowserView);
-        status.mainWindow.on('enter-full-screen', () => sendToRenderer('enter-full-screen'));
-        status.mainWindow.on('leave-full-screen', () => sendToRenderer('leave-full-screen'));
-=======
             if (this.viewManager) {
                 this.viewManager.updateMainWindow(this.mainWindow);
             }
->>>>>>> 8ad949ee
 
             this.teamDropdown = new TeamDropdownView(this.mainWindow, Config.teams, Config.darkMode, Config.enableServerManagement);
         }
@@ -221,29 +184,6 @@
             }
         };
 
-<<<<<<< HEAD
-// max retries allows the message to get to the renderer even if it is sent while the app is starting up.
-function sendToRendererWithRetry(maxRetries: number, channel: string, ...args: any[]) {
-    if (!status.mainWindow || !status.mainWindowReady) {
-        showMainWindow();
-        if (maxRetries > 0) {
-            log.info(`Can't send ${channel}, will retry`);
-            setTimeout(() => {
-                sendToRendererWithRetry(maxRetries - 1, channel, ...args);
-            }, SECOND);
-        } else {
-            log.error(`Unable to send the message to the main window for message type ${channel}`);
-        }
-        return;
-    }
-    status.mainWindow!.webContents.send(channel, ...args);
-    if (status.settingsWindow && status.settingsWindow.isVisible()) {
-        try {
-            status.settingsWindow.webContents.send(channel, ...args);
-        } catch (e) {
-            log.error(`There was an error while trying to communicate with the renderer: ${e}`);
-        }
-=======
         // Another workaround since the window doesn't update properly under Linux for some reason
         // See above comment
         if (process.platform === 'linux') {
@@ -254,28 +194,34 @@
         this.viewManager.setLoadingScreenBounds();
         this.teamDropdown?.updateWindowBounds();
         ipcMain.emit(RESIZE_MODAL, null, bounds);
->>>>>>> 8ad949ee
-    }
-
-<<<<<<< HEAD
-export function sendToRenderer(channel: string, ...args: any[]): void {
-    sendToRendererWithRetry(3, channel, ...args);
-}
-
-export function sendToAll(channel: string, ...args: any[]) {
-    sendToRenderer(channel, ...args);
-    if (status.settingsWindow) {
-        status.settingsWindow.webContents.send(channel, ...args);
-=======
-    sendToRenderer = (channel: string, ...args: any[]) => {
-        if (!this.mainWindow) {
+    }
+
+    // max retries allows the message to get to the renderer even if it is sent while the app is starting up.
+    sendToRendererWithRetry = (maxRetries: number, channel: string, ...args: any[]) => {
+        if (!this.mainWindow || !this.mainWindowReady) {
             this.showMainWindow();
+            if (maxRetries > 0) {
+                log.info(`Can't send ${channel}, will retry`);
+                setTimeout(() => {
+                    this.sendToRendererWithRetry(maxRetries - 1, channel, ...args);
+                }, SECOND);
+            } else {
+                log.error(`Unable to send the message to the main window for message type ${channel}`);
+            }
+            return;
         }
         this.mainWindow!.webContents.send(channel, ...args);
         if (this.settingsWindow && this.settingsWindow.isVisible()) {
-            this.settingsWindow.webContents.send(channel, ...args);
-        }
->>>>>>> 8ad949ee
+            try {
+                this.settingsWindow.webContents.send(channel, ...args);
+            } catch (e) {
+                log.error(`There was an error while trying to communicate with the renderer: ${e}`);
+            }
+        }
+    }
+
+    sendToRenderer = (channel: string, ...args: any[]) => {
+        this.sendToRendererWithRetry(3, channel, ...args);
     }
 
     sendToAll = (channel: string, ...args: any[]) => {
