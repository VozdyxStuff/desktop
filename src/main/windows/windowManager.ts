--- conflicted
+++ resolved
@@ -7,9 +7,6 @@
 
 import {CombinedConfig} from 'types/config';
 
-<<<<<<< HEAD
-import {MAXIMIZE_CHANGE, HISTORY, GET_LOADING_SCREEN_DATA, REACT_APP_INITIALIZED, LOADING_SCREEN_ANIMATION_FINISHED, FOCUS_THREE_DOT_MENU, GET_DARK_MODE, BROWSER_HISTORY_PUSH} from 'common/communication';
-=======
 import {
     MAXIMIZE_CHANGE,
     HISTORY,
@@ -19,8 +16,8 @@
     FOCUS_THREE_DOT_MENU,
     GET_DARK_MODE,
     UPDATE_SHORTCUT_MENU,
+    BROWSER_HISTORY_PUSH,
 } from 'common/communication';
->>>>>>> a79e7aeb
 import urlUtils from 'common/utils/url';
 
 import {getTabViewName} from 'common/tabs/TabView';
@@ -533,7 +530,6 @@
     return status.config?.darkMode;
 }
 
-<<<<<<< HEAD
 function handleBrowserHistoryPush(e: IpcMainEvent, viewName: string, pathName: string) {
     const currentView = status.viewManager?.views.get(viewName);
     const redirectedViewName = urlUtils.getView(`${currentView?.tab.server.url}${pathName}`, status.config!.teams)?.name || viewName;
@@ -546,8 +542,8 @@
         status.viewManager?.showByName(redirectedView?.name || viewName);
     }
     redirectedView?.view.webContents.send(BROWSER_HISTORY_PUSH, pathName);
-=======
+}
+
 export function getCurrentTeamName() {
     return status.currentServerName;
->>>>>>> a79e7aeb
 }