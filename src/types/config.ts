--- conflicted
+++ resolved
@@ -40,12 +40,10 @@
     downloadLocation: string;
     spellCheckerURL?: string;
     lastActiveTeam?: number;
-<<<<<<< HEAD
+
     autoCheckForUpdates?: boolean;
-=======
     alwaysMinimize?: boolean;
     alwaysClose?: boolean;
->>>>>>> fc13f877
 }
 
 export type ConfigV2 = {
