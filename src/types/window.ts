// Copyright (c) 2016-present Mattermost, Inc. All Rights Reserved.
// See LICENSE.txt for license information.

import {CookiesSetDetails, ipcRenderer} from 'electron/renderer';

import {CombinedConfig, LocalConfiguration, Team} from './config';
import {DownloadedItems} from './downloads';
import {SaveQueueItem} from './settings';

declare global {
    interface Window {
        ipcRenderer: {
            send: typeof ipcRenderer.send;
            on: (channel: string, listener: (...args: any[]) => void) => void;
            invoke: typeof ipcRenderer.invoke;
        };
        process: {
            platform: NodeJS.Platform;
            env: {
                user?: string;
                username?: string;
            };
        };
        timers: {
            setImmediate: typeof setImmediate;
        };
        mas: {
            getThumbnailLocation: (location: string) => Promise<string>;
        };
<<<<<<< HEAD
        mattermost: {
            getUrl: Promise<string>;
            setupCookies: Promise<CookiesSetDetails[]>;
            setCookie: (cookie: string) => Promise<void>;
=======
        desktop: {
            quit: (reason: string, stack: string) => void;
            openAppMenu: () => void;
            closeTeamsDropdown: () => void;
            openTeamsDropdown: () => void;
            switchTab: (serverName: string, tabName: string) => void;
            closeTab: (serverName: string, tabName: string) => void;
            closeWindow: () => void;
            minimizeWindow: () => void;
            maximizeWindow: () => void;
            restoreWindow: () => void;
            doubleClickOnWindow: (windowName?: string) => void;
            focusBrowserView: () => void;
            reloadCurrentView: () => void;
            closeDownloadsDropdown: () => void;
            closeDownloadsDropdownMenu: () => void;
            openDownloadsDropdown: () => void;
            goBack: () => void;
            checkForUpdates: () => void;
            updateConfiguration: (saveQueueItems: SaveQueueItem[]) => void;

            updateTeams: (updatedTeams: Team[]) => Promise<void>;
            getConfiguration: (option?: keyof CombinedConfig) => Promise<CombinedConfig[keyof CombinedConfig] | CombinedConfig>;
            getVersion: () => Promise<{name: string; version: string}>;
            getDarkMode: () => Promise<boolean>;
            requestHasDownloads: () => Promise<boolean>;
            getFullScreenStatus: () => Promise<boolean>;
            getAvailableSpellCheckerLanguages: () => Promise<string[]>;
            getAvailableLanguages: () => Promise<string[]>;
            getLocalConfiguration: (option?: keyof LocalConfiguration) => Promise<LocalConfiguration[keyof LocalConfiguration] | Partial<LocalConfiguration>>;
            getDownloadLocation: (downloadLocation?: string) => Promise<string>;

            onSynchronizeConfig: (listener: () => void) => void;
            onReloadConfiguration: (listener: () => void) => void;
            onDarkModeChange: (listener: (darkMode: boolean) => void) => void;
            onLoadRetry: (listener: (viewName: string, retry: Date, err: string, loadUrl: string) => void) => void;
            onLoadSuccess: (listener: (viewName: string) => void) => void;
            onLoadFailed: (listener: (viewName: string, err: string, loadUrl: string) => void) => void;
            onSetActiveView: (listener: (serverName: string, tabName: string) => void) => void;
            onMaximizeChange: (listener: (maximize: boolean) => void) => void;
            onEnterFullScreen: (listener: () => void) => void;
            onLeaveFullScreen: (listener: () => void) => void;
            onPlaySound: (listener: (soundName: string) => void) => void;
            onModalOpen: (listener: () => void) => void;
            onModalClose: (listener: () => void) => void;
            onToggleBackButton: (listener: (showExtraBar: boolean) => void) => void;
            onUpdateMentions: (listener: (view: string, mentions: number, unreads: boolean, isExpired: boolean) => void) => void;
            onCloseTeamsDropdown: (listener: () => void) => void;
            onOpenTeamsDropdown: (listener: () => void) => void;
            onCloseDownloadsDropdown: (listener: () => void) => void;
            onOpenDownloadsDropdown: (listener: () => void) => void;
            onShowDownloadsDropdownButtonBadge: (listener: () => void) => void;
            onHideDownloadsDropdownButtonBadge: (listener: () => void) => void;
            onUpdateDownloadsDropdown: (listener: (downloads: DownloadedItems) => void) => void;
            onAppMenuWillClose: (listener: () => void) => void;
            onFocusThreeDotMenu: (listener: () => void) => void;
>>>>>>> 44931843
        };
    }
}<|MERGE_RESOLUTION|>--- conflicted
+++ resolved
@@ -27,12 +27,6 @@
         mas: {
             getThumbnailLocation: (location: string) => Promise<string>;
         };
-<<<<<<< HEAD
-        mattermost: {
-            getUrl: Promise<string>;
-            setupCookies: Promise<CookiesSetDetails[]>;
-            setCookie: (cookie: string) => Promise<void>;
-=======
         desktop: {
             quit: (reason: string, stack: string) => void;
             openAppMenu: () => void;
@@ -89,7 +83,11 @@
             onUpdateDownloadsDropdown: (listener: (downloads: DownloadedItems) => void) => void;
             onAppMenuWillClose: (listener: () => void) => void;
             onFocusThreeDotMenu: (listener: () => void) => void;
->>>>>>> 44931843
+        };
+        mattermost: {
+            getUrl: Promise<string>;
+            setupCookies: Promise<CookiesSetDetails[]>;
+            setCookie: (cookie: string) => Promise<void>;
         };
     }
 }