@import url("components/index.css");
@import url("fonts.css");
@import '~@mattermost/compass-icons/css/compass-icons.css';

html {
  height: 100%;
  font-size: 14px;
}
body {
  min-height: 100%;
}

.hovering-enter {
  opacity: 0.01;
}

.hovering-enter.hovering-enter-active {
  opacity: 1;
  transition: opacity 300ms ease-in-out;
}

.hovering-exit {
  opacity: 1;
}

.hovering-exit.hovering-exit-active {
  opacity: 0.01;
  transition: opacity 500ms ease-in-out;
}

:invalid .col-form-label,
:invalid .form-text {
  color: #333;
}

.modal-error {
  color: #a94442;
}

.topBar {
  height: 40px;
}

.topBar>.topBar-bg {
  display: flex;
  overflow: hidden;
  height: 40px;
  background-color: #efefef;
  width: 100%;
}

.topBar>.topBar-bg.unfocused {
  opacity: 0.4;
}

.topBar.darkMode>.topBar-bg {
  background-color: #2e2e2e;
}

.topBar .three-dot-menu {
  font-size: 20px;
  line-height: 20px;
  height: 36px;
  float: left;
  margin-left: 4px;
  padding-top: 5px;
  border: none;
  flex: 0 0 40px;
  z-index: 9;
  color: rgba(61,60,64,0.7);
  -webkit-app-region: no-drag;
  background-color: transparent;
}

.topBar .three-dot-menu i.icon-dots-vertical {
  border-radius: 100px;
  padding: 2px;
  height: 28px;
  width: 28px;
}

.topBar .three-dot-menu:focus {
  outline: none;
}

.topBar .three-dot-menu i.icon-dots-vertical.isFocused {
  outline: none;
  background-color: #c8c8c8;
}

.topBar.darkMode .three-dot-menu i.icon-dots-vertical.isFocused {
  background-color: #383A3F;
}

.topBar.macOS .three-dot-menu i.icon-dots-vertical.isFocused {
  background: none !important;
}

.topBar.macOS .three-dot-menu {
  flex-basis: 80px;
  -webkit-app-region: drag;
}

.topBar.macOS.fullScreen .three-dot-menu {
  flex-basis: 0px;
}

.topBar.macOS .three-dot-menu>i.icon-dots-vertical {
  display: none;
}

.topBar.darkMode .three-dot-menu {
  color: rgba(243,243,243,0.7);
}

.topBar .app-title {
  position: absolute;
  top: 0;
  left: 0;
  display: flex;
  width: 100%;
  height: 40px;
  justify-content: center;
  align-items: center;
  color: rgba(61,60,64,0.7);
  font-family: "Open Sans", sans-serif;
  font-weight: 600;
  font-size: 14px;
  letter-spacing: -0.2px;
  z-index: 0;
  -webkit-app-region: drag;
}

.topBar.darkMode .app-title {
  color: rgba(221,221,221,0.64);
}

.full-screen-button {
  align-items: center;
  background: transparent;
  border-radius: 4px;
  border: none;
  cursor: pointer;
  display: flex;
  flex-direction: column;
  justify-content: center;
<<<<<<< HEAD
  align-items: center;
  width: 100%;
  height: 100%;
  user-select: none;
}

.topBar.darkMode .title-bar-btns>.button:hover {
  background: rgba(255,255,255,0.1);
}

.topBar.darkMode .title-bar-btns>.button:active {
  background: rgba(255,255,255,0.2);
}

.topBar .title-bar-btns>.button:hover {
  background: rgba(0,0,0,0.1);
}

.topBar .title-bar-btns>.button:active {
  background: rgba(0,0,0,0.2);
}

.topBar .title-bar-btns>.close-button:hover {
  background: #E81123 !important;
}

.topBar .title-bar-btns>.close-button:hover>img {
  filter: invert(100%);
  -webkit-filter: invert(100%);
  opacity: 1;
}

.topBar .title-bar-btns>.close-button:active {
  background: #f1707a !important;
}

.topBar .title-bar-btns>.close-button:active>img {
  filter: invert(100%);
  -webkit-filter: invert(100%);
}

.topBar .title-bar-btns>.full-screen-button {
  font-size: 18px;
}

.topBar .title-bar-btns img {
  opacity: 0.7;
}

.topBar.darkMode .title-bar-btns img {
  filter: invert(100%);
  -webkit-filter: invert(100%);
}

.topBar .title-bar-btns>.min-button {
  grid-column: 1;
}
.topBar .title-bar-btns>.max-button, .topBar .title-bar-btns>.restore-button {
  grid-column: 2;
}

.topBar .title-bar-btns>.close-button, .topBar .title-bar-btns>.full-screen-button {
  grid-column: 3;
=======
  margin: 4px;
  position: relative;
  width: 32px;

  i {
      color: rgba(63, 67, 80, 0.56);
      cursor: pointer;
      font-size: 21px;
      line-height: 21px;
  }

  &:hover, &:focus {
      i {
          color: rgba(63, 67, 80, 0.78);
      }
  }

  &.darkMode {
      i {
          color: rgba(221, 223, 228, 0.56);
      }

      &:hover, &:focus {
          i {
              color: rgba(221, 223, 228, 0.78);
          }
      }
  }
>>>>>>> 10295162
}

.topBar .overlay-gradient {
  flex: 0 0 40px;
  z-index: 9;
  /* background: linear-gradient(90deg, rgba(0, 0, 0, 0) 0%, #e5e5e5 100%); */
  -webkit-app-region: drag;
  margin-top: 4px;
}

.topBar.darkMode .overlay-gradient {
  /* background: linear-gradient(90deg, rgba(0, 0, 0, 0) 0%, #202124 100%); */
}<|MERGE_RESOLUTION|>--- conflicted
+++ resolved
@@ -144,71 +144,6 @@
   display: flex;
   flex-direction: column;
   justify-content: center;
-<<<<<<< HEAD
-  align-items: center;
-  width: 100%;
-  height: 100%;
-  user-select: none;
-}
-
-.topBar.darkMode .title-bar-btns>.button:hover {
-  background: rgba(255,255,255,0.1);
-}
-
-.topBar.darkMode .title-bar-btns>.button:active {
-  background: rgba(255,255,255,0.2);
-}
-
-.topBar .title-bar-btns>.button:hover {
-  background: rgba(0,0,0,0.1);
-}
-
-.topBar .title-bar-btns>.button:active {
-  background: rgba(0,0,0,0.2);
-}
-
-.topBar .title-bar-btns>.close-button:hover {
-  background: #E81123 !important;
-}
-
-.topBar .title-bar-btns>.close-button:hover>img {
-  filter: invert(100%);
-  -webkit-filter: invert(100%);
-  opacity: 1;
-}
-
-.topBar .title-bar-btns>.close-button:active {
-  background: #f1707a !important;
-}
-
-.topBar .title-bar-btns>.close-button:active>img {
-  filter: invert(100%);
-  -webkit-filter: invert(100%);
-}
-
-.topBar .title-bar-btns>.full-screen-button {
-  font-size: 18px;
-}
-
-.topBar .title-bar-btns img {
-  opacity: 0.7;
-}
-
-.topBar.darkMode .title-bar-btns img {
-  filter: invert(100%);
-  -webkit-filter: invert(100%);
-}
-
-.topBar .title-bar-btns>.min-button {
-  grid-column: 1;
-}
-.topBar .title-bar-btns>.max-button, .topBar .title-bar-btns>.restore-button {
-  grid-column: 2;
-}
-
-.topBar .title-bar-btns>.close-button, .topBar .title-bar-btns>.full-screen-button {
-  grid-column: 3;
-=======
   margin: 4px;
   position: relative;
   width: 32px;
@@ -237,7 +172,6 @@
           }
       }
   }
->>>>>>> 10295162
 }
 
 .topBar .overlay-gradient {
