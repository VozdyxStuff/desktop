// Copyright (c) 2015-2016 Yuya Ochiai
// Copyright (c) 2016-present Mattermost, Inc. All Rights Reserved.
// See LICENSE.txt for license information.

import classNames from 'classnames';
import React, {Fragment} from 'react';
import {Container, Row} from 'react-bootstrap';
import {DropResult} from 'react-beautiful-dnd';
import DotsVerticalIcon from 'mdi-react/DotsVerticalIcon';
import {IpcRendererEvent} from 'electron/renderer';

import {TeamWithTabs} from 'types/config';

import {getTabViewName} from 'common/tabs/TabView';

import {
    FOCUS_BROWSERVIEW,
    MAXIMIZE_CHANGE,
    DARK_MODE_CHANGE,
    HISTORY,
    LOAD_RETRY,
    LOAD_SUCCESS,
    LOAD_FAILED,
    WINDOW_CLOSE,
    WINDOW_MINIMIZE,
    WINDOW_RESTORE,
    WINDOW_MAXIMIZE,
    DOUBLE_CLICK_ON_WINDOW,
    PLAY_SOUND,
    MODAL_OPEN,
    MODAL_CLOSE,
    SET_ACTIVE_VIEW,
    UPDATE_MENTIONS,
    TOGGLE_BACK_BUTTON,
    FOCUS_THREE_DOT_MENU,
    GET_FULL_SCREEN_STATUS,
    CLOSE_TEAMS_DROPDOWN,
    OPEN_TEAMS_DROPDOWN,
    SWITCH_TAB,
<<<<<<< HEAD
    UPDATE_AVAILABLE,
    START_UPGRADE,
=======
    CLOSE_TAB,
>>>>>>> ba974dbf
} from 'common/communication';

import restoreButton from '../../assets/titlebar/chrome-restore.svg';
import maximizeButton from '../../assets/titlebar/chrome-maximize.svg';
import minimizeButton from '../../assets/titlebar/chrome-minimize.svg';
import closeButton from '../../assets/titlebar/chrome-close.svg';

import {playSound} from '../notificationSounds';

import TabBar from './TabBar';
import ExtraBar from './ExtraBar';
import ErrorView from './ErrorView';
import TeamDropdownButton from './TeamDropdownButton';
import '../css/components/UpgradeButton.scss';

enum Status {
    LOADING = 1,
    DONE = 2,
    RETRY = -1,
    FAILED = 0,
    NOSERVERS = -2,
}

type Props = {
    teams: TeamWithTabs[];
    lastActiveTeam?: number;
    moveTabs: (teamName: string, originalOrder: number, newOrder: number) => number | undefined;
    openMenu: () => void;
    darkMode: boolean;
    appName: string;
    useNativeWindow: boolean;
};

type State = {
    activeServerName?: string;
    activeTabName?: string;
    sessionsExpired: Record<string, boolean>;
    unreadCounts: Record<string, number>;
    mentionCounts: Record<string, number>;
    maximized: boolean;
    tabViewStatus: Map<string, TabViewStatus>;
    darkMode: boolean;
    modalOpen?: boolean;
    fullScreen?: boolean;
    showExtraBar?: boolean;
    isMenuOpen: boolean;
    upgradeAvailable: boolean;
};

type TabViewStatus = {
    status: Status;
    extra?: {
        url: string;
        error: string;
    };
}

export default class MainPage extends React.PureComponent<Props, State> {
    topBar: React.RefObject<HTMLDivElement>;
    threeDotMenu: React.RefObject<HTMLButtonElement>;

    constructor(props: Props) {
        super(props);

        this.topBar = React.createRef();
        this.threeDotMenu = React.createRef();

        const firstServer = this.props.teams.find((team) => team.order === this.props.lastActiveTeam) || this.props.teams.find((team) => team.order === 0);
        let firstTab = firstServer?.tabs.find((tab) => tab.order === firstServer.lastActiveTab) || firstServer?.tabs.find((tab) => tab.order === 0);
        if (!firstTab?.isOpen) {
            const openTabs = firstServer?.tabs.filter((tab) => tab.isOpen) || [];
            firstTab = openTabs?.find((e) => e.order === 0) || openTabs[0];
        }

        this.state = {
            activeServerName: firstServer?.name,
            activeTabName: firstTab?.name,
            sessionsExpired: {},
            unreadCounts: {},
            mentionCounts: {},
            maximized: false,
            tabViewStatus: new Map(this.props.teams.map((team) => team.tabs.map((tab) => getTabViewName(team.name, tab.name))).flat().map((tabViewName) => [tabViewName, {status: Status.LOADING}])),
            darkMode: this.props.darkMode,
            isMenuOpen: false,
            upgradeAvailable: false,
        };
    }

    getTabViewStatus() {
        if (!this.state.activeServerName || !this.state.activeTabName) {
            return undefined;
        }
        return this.state.tabViewStatus.get(getTabViewName(this.state.activeServerName, this.state.activeTabName)) ?? {status: Status.NOSERVERS};
    }

    updateTabStatus(tabViewName: string, newStatusValue: TabViewStatus) {
        const status = new Map(this.state.tabViewStatus);
        status.set(tabViewName, newStatusValue);
        this.setState({tabViewStatus: status});
    }

    componentDidMount() {
        // set page on retry
        window.ipcRenderer.on(LOAD_RETRY, (_, viewName, retry, err, loadUrl) => {
            console.log(`${viewName}: failed to load ${err}, but retrying`);
            const statusValue = {
                status: Status.RETRY,
                extra: {
                    retry,
                    error: err,
                    url: loadUrl,
                },
            };
            this.updateTabStatus(viewName, statusValue);
        });

        window.ipcRenderer.on(LOAD_SUCCESS, (_, viewName) => {
            this.updateTabStatus(viewName, {status: Status.DONE});
        });

        window.ipcRenderer.on(LOAD_FAILED, (_, viewName, err, loadUrl) => {
            console.log(`${viewName}: failed to load ${err}`);
            const statusValue = {
                status: Status.FAILED,
                extra: {
                    error: err,
                    url: loadUrl,
                },
            };
            this.updateTabStatus(viewName, statusValue);
        });

        window.ipcRenderer.on(DARK_MODE_CHANGE, (_, darkMode) => {
            this.setState({darkMode});
        });

        // can't switch tabs sequentially for some reason...
        window.ipcRenderer.on(SET_ACTIVE_VIEW, (event, serverName, tabName) => {
            this.setState({activeServerName: serverName, activeTabName: tabName});
        });

        window.ipcRenderer.on(MAXIMIZE_CHANGE, this.handleMaximizeState);

        window.ipcRenderer.on('enter-full-screen', () => this.handleFullScreenState(true));
        window.ipcRenderer.on('leave-full-screen', () => this.handleFullScreenState(false));

        window.ipcRenderer.invoke(GET_FULL_SCREEN_STATUS).then((fullScreenStatus) => this.handleFullScreenState(fullScreenStatus));

        window.ipcRenderer.on(PLAY_SOUND, (_event, soundName) => {
            playSound(soundName);
        });

        window.ipcRenderer.on(MODAL_OPEN, () => {
            this.setState({modalOpen: true});
        });

        window.ipcRenderer.on(MODAL_CLOSE, () => {
            this.setState({modalOpen: false});
        });

        window.ipcRenderer.on(TOGGLE_BACK_BUTTON, (event, showExtraBar) => {
            this.setState({showExtraBar});
        });

        window.ipcRenderer.on(UPDATE_MENTIONS, (_event, view, mentions, unreads, isExpired) => {
            const {unreadCounts, mentionCounts, sessionsExpired} = this.state;

            const newMentionCounts = {...mentionCounts};
            newMentionCounts[view] = mentions || 0;

            const newUnreads = {...unreadCounts};
            newUnreads[view] = unreads || false;

            const expired = {...sessionsExpired};
            expired[view] = isExpired || false;

            this.setState({unreadCounts: newUnreads, mentionCounts: newMentionCounts, sessionsExpired: expired});
        });

        window.ipcRenderer.on(CLOSE_TEAMS_DROPDOWN, () => {
            this.setState({isMenuOpen: false});
        });

        window.ipcRenderer.on(OPEN_TEAMS_DROPDOWN, () => {
            this.setState({isMenuOpen: true});
        });

        window.ipcRenderer.on(UPDATE_AVAILABLE, () => {
            this.setState({upgradeAvailable: true});
        });

        if (window.process.platform !== 'darwin') {
            window.ipcRenderer.on(FOCUS_THREE_DOT_MENU, () => {
                if (this.threeDotMenu.current) {
                    this.threeDotMenu.current.focus();
                }
            });
        }

        window.addEventListener('click', this.handleCloseTeamsDropdown);
    }

    componentWillUnmount() {
        window.removeEventListener('click', this.handleCloseTeamsDropdown);
    }

    handleCloseTeamsDropdown = () => {
        window.ipcRenderer.send(CLOSE_TEAMS_DROPDOWN);
    }

    handleMaximizeState = (_: IpcRendererEvent, maximized: boolean) => {
        this.setState({maximized});
    }

    handleFullScreenState = (isFullScreen: boolean) => {
        this.setState({fullScreen: isFullScreen});
    }

    handleSelectTab = (name: string) => {
        window.ipcRenderer.send(SWITCH_TAB, this.state.activeServerName, name);
    }

    handleCloseTab = (name: string) => {
        window.ipcRenderer.send(CLOSE_TAB, this.state.activeServerName, name);
    }

    handleDragAndDrop = async (dropResult: DropResult) => {
        const removedIndex = dropResult.source.index;
        const addedIndex = dropResult.destination?.index;
        if (addedIndex === undefined || removedIndex === addedIndex) {
            return;
        }
        if (!this.state.activeServerName) {
            return;
        }
        const currentTabs = this.props.teams.find((team) => team.name === this.state.activeServerName)?.tabs;
        if (!currentTabs) {
            // TODO: figure out something here
            return;
        }
        const teamIndex = this.props.moveTabs(this.state.activeServerName, removedIndex, addedIndex < currentTabs.length ? addedIndex : currentTabs.length - 1);
        if (!teamIndex) {
            return;
        }
        const name = currentTabs[teamIndex].name;
        this.handleSelectTab(name);
    }

    handleClose = (e: React.MouseEvent<HTMLDivElement>) => {
        e.stopPropagation(); // since it is our button, the event goes into MainPage's onclick event, getting focus back.
        window.ipcRenderer.send(WINDOW_CLOSE);
    }

    handleMinimize = (e: React.MouseEvent<HTMLDivElement>) => {
        e.stopPropagation();
        window.ipcRenderer.send(WINDOW_MINIMIZE);
    }

    handleMaximize = (e: React.MouseEvent<HTMLDivElement>) => {
        e.stopPropagation();
        window.ipcRenderer.send(WINDOW_MAXIMIZE);
    }

    handleRestore = () => {
        window.ipcRenderer.send(WINDOW_RESTORE);
    }

    openMenu = () => {
        if (window.process.platform !== 'darwin') {
            this.threeDotMenu.current?.blur();
        }
        this.props.openMenu();
    }

    handleDoubleClick = () => {
        window.ipcRenderer.send(DOUBLE_CLICK_ON_WINDOW);
    }

    focusOnWebView = () => {
        window.ipcRenderer.send(FOCUS_BROWSERVIEW);
        this.handleCloseTeamsDropdown();
    }

    render() {
        const currentTabs = this.props.teams.find((team) => team.name === this.state.activeServerName)?.tabs || [];

        const tabsRow = (
            <TabBar
                id='tabBar'
                isDarkMode={this.state.darkMode}
                tabs={currentTabs}
                sessionsExpired={this.state.sessionsExpired}
                unreadCounts={this.state.unreadCounts}
                mentionCounts={this.state.mentionCounts}
                activeServerName={this.state.activeServerName}
                activeTabName={this.state.activeTabName}
                onSelect={this.handleSelectTab}
                onCloseTab={this.handleCloseTab}
                onDrop={this.handleDragAndDrop}
                tabsDisabled={this.state.modalOpen}
                isMenuOpen={this.state.isMenuOpen}
            />
        );

        const topBarClassName = classNames('topBar', {
            macOS: window.process.platform === 'darwin',
            darkMode: this.state.darkMode,
            fullScreen: this.state.fullScreen,
        });

        let maxButton;
        if (this.state.maximized || this.state.fullScreen) {
            maxButton = (
                <div
                    className='button restore-button'
                    onClick={this.handleRestore}
                >
                    <img src={restoreButton}/>
                </div>
            );
        } else {
            maxButton = (
                <div
                    className='button max-button'
                    onClick={this.handleMaximize}
                >
                    <img src={maximizeButton}/>
                </div>
            );
        }

        let upgradeIcon;
        if (this.state.upgradeAvailable) {
            upgradeIcon = (
                <span className={classNames('upgrade-btns', {darkMode: this.state.darkMode})}>
                    <div
                        className='button upgrade-button'
                        onClick={() => {
                            window.ipcRenderer.send(START_UPGRADE);
                        }}
                    >
                        <i
                            className={'icon-archive-arrow-up-outline'}
                        />
                        <i className={'circle'}/>
                    </div>
                </span>);
        }

        let titleBarButtons;
        if (window.process.platform === 'win32' && !this.props.useNativeWindow) {
            titleBarButtons = (
                <span className='title-bar-btns'>
                    <div
                        className='button min-button'
                        onClick={this.handleMinimize}
                    >
                        <img src={minimizeButton}/>
                    </div>
                    {maxButton}
                    <div
                        className='button close-button'
                        onClick={this.handleClose}
                    >
                        <img src={closeButton}/>
                    </div>
                </span>
            );
        }

        const serverMatch = `${this.state.activeServerName}___TAB_[A-Z]+`;
        const totalMentionCount = Object.keys(this.state.mentionCounts).reduce((sum, key) => {
            // Strip out current server from unread and mention counts
            if (this.state.activeServerName && key.match(serverMatch)) {
                return sum;
            }
            return sum + this.state.mentionCounts[key];
        }, 0);
        const totalUnreadCount = Object.keys(this.state.unreadCounts).reduce((sum, key) => {
            if (this.state.activeServerName && key.match(serverMatch)) {
                return sum;
            }
            return sum + this.state.unreadCounts[key];
        }, 0);
        const topRow = (
            <Row
                className={topBarClassName}
                onDoubleClick={this.handleDoubleClick}
            >
                <div
                    ref={this.topBar}
                    className={'topBar-bg'}
                >
                    <button
                        className='three-dot-menu'
                        onClick={this.openMenu}
                        tabIndex={0}
                        ref={this.threeDotMenu}
                        aria-label='Context menu'
                    >
                        <DotsVerticalIcon/>
                    </button>
                    <TeamDropdownButton
                        isDisabled={this.state.modalOpen}
                        activeServerName={this.state.activeServerName}
                        totalMentionCount={totalMentionCount}
                        hasUnreads={totalUnreadCount > 0}
                        isMenuOpen={this.state.isMenuOpen}
                        darkMode={this.state.darkMode}
                    />
                    {tabsRow}
                    {upgradeIcon}
                    {titleBarButtons}
                </div>
            </Row>
        );

        const views = () => {
            let component;
            const tabStatus = this.getTabViewStatus();
            if (!tabStatus) {
                if (this.state.activeTabName) {
                    console.error(`Not tabStatus for ${this.state.activeTabName}`);
                } else {
                    console.error('No tab status, tab doesn\'t exist anymore');
                }
                return null;
            }
            switch (tabStatus.status) {
            case Status.NOSERVERS: // TODO: substitute with https://mattermost.atlassian.net/browse/MM-25003
                component = (
                    <ErrorView
                        id={'NoServers'}
                        errorInfo={'No Servers configured'}
                        url={tabStatus.extra ? tabStatus.extra.url : ''}
                        active={true}
                        appName={this.props.appName}
                    />);
                break;
            case Status.FAILED:
                component = (
                    <ErrorView
                        id={this.state.activeTabName + '-fail'}
                        errorInfo={tabStatus.extra?.error}
                        url={tabStatus.extra ? tabStatus.extra.url : ''}
                        active={true}
                        appName={this.props.appName}
                    />);
                break;
            case Status.LOADING:
            case Status.RETRY:
            case Status.DONE:
                component = null;
            }
            return component;
        };

        const viewsRow = (
            <Fragment>
                <ExtraBar
                    darkMode={this.state.darkMode}
                    show={this.state.showExtraBar}
                    goBack={() => {
                        window.ipcRenderer.send(HISTORY, -1);
                    }}
                />
                <Row>
                    {views()}
                </Row>
            </Fragment>);

        return (
            <div
                className='MainPage'
                onClick={this.focusOnWebView}
            >
                <Container fluid={true}>
                    {topRow}
                    {viewsRow}
                </Container>
            </div>
        );
    }
}<|MERGE_RESOLUTION|>--- conflicted
+++ resolved
@@ -37,12 +37,9 @@
     CLOSE_TEAMS_DROPDOWN,
     OPEN_TEAMS_DROPDOWN,
     SWITCH_TAB,
-<<<<<<< HEAD
     UPDATE_AVAILABLE,
     START_UPGRADE,
-=======
     CLOSE_TAB,
->>>>>>> ba974dbf
 } from 'common/communication';
 
 import restoreButton from '../../assets/titlebar/chrome-restore.svg';
