--- conflicted
+++ resolved
@@ -483,18 +483,6 @@
                         developerMode={this.state.developerMode}
                     />
                     {downloadsDropdownButton}
-<<<<<<< HEAD
-                    {window.process.platform !== 'darwin' && this.state.fullScreen &&
-                        <span className='title-bar-btns'>
-                            <div
-                                className='button full-screen-button'
-                                onClick={this.handleExitFullScreen}
-                            >
-                                <i className='icon icon-arrow-collapse'/>
-                            </div>
-                        </span>
-                    }
-=======
                     {window.process.platform !== 'darwin' && this.state.fullScreen && (
                         <div
                             className={`button full-screen-button${this.props.darkMode ? ' darkMode' : ''}`}
@@ -506,7 +494,6 @@
                     {window.process.platform !== 'darwin' && !this.state.fullScreen && (
                         <span style={{width: `${window.innerWidth - (window.navigator.windowControlsOverlay?.getTitlebarAreaRect().width ?? 0)}px`}}/>
                     )}
->>>>>>> 10295162
                 </div>
             </Row>
         );
