version: 2.1
parameters:
  run_nightly:
    default: false
    type: boolean
orbs:
  win: circleci/windows@1.0.0
  aws-s3: circleci/aws-s3@2.0.0
  owasp: entur/owasp@0.0.10

executors:
  check-image:
    working_directory: ~/mattermost-desktop
    docker:
      - image: electronuserland/builder:wine-chrome
        environment:
          TAR_OPTIONS: --no-same-owner
  wine-chrome:
    working_directory: ~/mattermost-desktop
    docker:
      - image: electronuserland/builder:wine-chrome
        environment:
          TAR_OPTIONS: --no-same-owner
  wine-mono:
    working_directory: ~/mattermost-desktop
    docker:
      - image: electronuserland/builder:wine-mono
  mac:
    working_directory: ~/mattermost-desktop
    macos:
      xcode: "10.3.0"
  aws:
    working_directory: ~/mattermost-desktop
    docker:
      - image: 'circleci/python:2.7'
  github:
    working_directory: ~/mattermost-desktop
    docker:
      - image: circleci/golang:1.12
commands:
  notify:
    description: "notify on release channel"
    parameters:
      message:
        type: string
        default: "This is the default notification message, someone forgot to add info on what to notify!"
      username:
        type: string
        default: "MattermostRelease"
      icon:
        type: string
        default: "https://mattermost.com/wp-content/uploads/2022/02/icon.png"
    steps:
      - run: 
          command: |
            export VERSION=$(jq -r .version package.json)
            echo '{}' | jq "{
              \"username\": \"<< parameters.username >>\",
              \"icon_url\": \"<< parameters.icon >>\",
              \"text\": \"[${VERSION}] << parameters.message >>\"
            }" >> /tmp/webhook-data.json
      - run:
          command: |
            curl -i -H "Content-Type: application/json" -X POST -d @/tmp/webhook-data.json $MATTERMOST_RELEASE_WEBHOOK_URL_DESKTOP || echo "NOFICATION FAILED! check logs as this will succeed intentionally"

  update_base_image:
    description: "Update base image"
    parameters:
      apt_opts:
        type: string
        default: ""
    steps:
      - run: wget -qO - https://download.opensuse.org/repositories/Emulators:/Wine:/Debian/xUbuntu_18.04/Release.key | apt-key add -
      - run: apt-get update || true && apt-get install -y ca-certificates libxtst-dev libpng++-dev && apt-get update && apt-get -y install << parameters.apt_opts >>
      - run: wget -qO /usr/local/bin/yq https://github.com/mikefarah/yq/releases/download/v4.20.1/yq_linux_amd64 && chmod a+x /usr/local/bin/yq
  update_image:
    description: "Update image"
    parameters:
      apt_opts:
        type: string
        default: ""
    steps:
      - update_base_image:
          apt_opts: << parameters.apt_opts >>
      - run: PLAYWRIGHT_SKIP_BROWSER_DOWNLOAD=1 npm ci

  win_make:
    description: "Run mattermost's makefile.ps1 on ./scripts/"
    parameters:
      operation:
        type: string
        default: ""
    steps:
      - run:
          command: ./scripts/Makefile.ps1 << parameters.operation >>
          name: << parameters.operation >>
          shell: powershell
  build:
    description: "Building << parameters.os >> app"
    parameters:
      os:
        type: string
        default: "linux"
      path:
        type: string
        default: "./build/linux"
      subpath:
        type: string
        default: "./linux/"
    steps:
      - run: 
          name: npn run
          command: npm run package:<< parameters.os >>
          no_output_timeout: 30m
      - run: bash -x ./scripts/patch_updater_yml.sh
      - run: mkdir -p << parameters.path >>
      - run: bash -x ./scripts/cp_artifacts.sh release << parameters.path >>
      - persist_to_workspace:
          root: ./build
          paths:
            - "./<< parameters.subpath >>/"
  save:
    description: "Save binaries artifacts"
    parameters:
      filename:
        type: string
    steps:
      - run:
          name: Copying artifacts
          command: |
            mkdir /tmp/artifacts;
            cp release/<<parameters.filename>> /tmp/artifacts;
      - store_artifacts:
          path: /tmp/artifacts
jobs:
  check:
    executor: check-image
    steps:
      - checkout
      - update_image:
          apt_opts: "--no-install-recommends"
      - run: npm run check-types
      - run: ELECTRON_DISABLE_SANDBOX=1 npm run test:unit-ci
      - run: mkdir -p /tmp/test-results
      - run: cp test-results.xml /tmp/test-results/
      - store_test_results:
          path: /tmp/test-results
      - save_cache:
          key: lint-{{ arch }}-{{ .Branch }}-{{ checksum "package-lock.json" }}
          paths:
            - "node_modules"

  build-linux:
    executor: wine-mono
    steps:
      - checkout
      - run: mkdir -p ./build
      - attach_workspace:
          at: ./build
      - update_image:
          apt_opts: "--no-install-recommends jq icnsutils graphicsmagick tzdata"
      - build
      - run:
          name: Generate deb repo
          command: ./scripts/generate_deb_repo.sh ./build/linux DEB_PRIVATE_KEY
      - persist_to_workspace:
          root: ./build/
          paths:
            - "./linux/"
      - save_cache:
          key: npm-{{ arch }}-{{ .Branch }}-{{ checksum "package-lock.json" }}
          paths:
            - "node_modules"
            - "~/.cache/electron"
            - "~/.cache/electron-builder"

  build-win-no-installer:
    executor: wine-mono
    steps:
      - checkout
      - run: mkdir -p ./build
      - attach_workspace:
          at: ./build
      - update_image:
          apt_opts: "--no-install-recommends jq icnsutils graphicsmagick tzdata"
      - build:
          os: windows
          path: ./build/win
          subpath: ./win/
      - save_cache:
          key: npm-{{ arch }}-{{ .Branch }}-{{ checksum "package-lock.json" }}
          paths:
            - "node_modules"
            - "~/.cache/electron"
            - "~/.cache/electron-builder"

  build-mac-no-dmg:
    executor: wine-mono
    steps:
      - checkout
      - run: mkdir -p ./build
      - attach_workspace:
          at: ./build
      - update_image:
          apt_opts: "--no-install-recommends jq icnsutils graphicsmagick tzdata"
      - run: jq '.mac.target=["zip"]' electron-builder.json | jq '.mac.gatekeeperAssess=false' > /tmp/electron-builder.json && cp /tmp/electron-builder.json .

      - build:
          os: mac
          path: ./build/macos
          subpath: ./macos/
      - save_cache:
          key: npm-{{ arch }}-{{ .Branch }}-{{ checksum "package-lock.json" }}
          paths:
            - "node_modules"
            - "~/.cache/electron"
            - "~/.cache/electron-builder"

  msi_installer:
    executor: win/vs2019

    steps:
      - checkout
      - run: mkdir -p ./build/
      - attach_workspace:
          at: ./build
      - run:
          name: Update node to v16
          command: choco install nodejs --version 16.8.0
      - run:
          name: Install yq
          command: choco install yq --version 4.15.1
      - win_make:
          operation: optimize
      - win_make:
          operation: "install-deps"
      - win_make:
          operation: "build"
      - run: bash -x ./scripts/patch_updater_yml.sh
      - run: mkdir -p ./build/win-release
      - run: bash -x ./scripts/cp_artifacts.sh release ./build/win-release
      - persist_to_workspace:
          root: ./build/
          paths:
            - "./win-release/"

  build-windows-pr:
    executor: wine-mono
    steps:
      - checkout
      - run: mkdir -p ./build
      - attach_workspace:
          at: ./build
      - update_image:
          apt_opts: "--no-install-recommends jq icnsutils graphicsmagick tzdata"
      - build:
          os: windows
          path: ./build/win
          subpath: ./win/
      - save_cache:
          key: npm-{{ arch }}-{{ .Branch }}-{{ checksum "package-lock.json" }}
          paths:
            - "node_modules"
            - "~/.cache/electron"
            - "~/.cache/electron-builder"
      - save:
          filename: "$(jq -r .version package.json)/*.exe"

  build-mac-pr:
    executor: mac

    steps:
      - checkout
      - run: mkdir -p ./build
      - attach_workspace:
          at: ./build
      - run: brew install yq
      - run:
          name: Update node to v16
          command: brew upgrade node || true
      - run:
          name: Installing npm dependencies
          command: npm ci
      - build:
          os: mac
          path: ./build/macos-release
          subpath: ./macos-release/
      - run:
          name: Get rename without brew as it might fail
          command: curl -L https://github.com/ap/rename/archive/v1.601.tar.gz --output rename.tgz
      - run:
          name: extract rename
          command: tar -xzf rename.tgz
      - run:
          name: rename arm64 to m1
          command: ./rename-1.601/rename 's/arm64/m1/' ./build/macos-release/*
      - persist_to_workspace:
          root: ./build
          paths:
            - "./macos-release/"
      - save:
          filename: "$(jq -r .version package.json)/*.dmg"

  build-linux-pr:
    executor: wine-mono
    steps:
      - checkout
      - run: mkdir -p ./build
      - attach_workspace:
          at: ./build
      - update_image:
          apt_opts: "--no-install-recommends jq icnsutils graphicsmagick tzdata"
      - build
      - save_cache:
          key: npm-{{ arch }}-{{ .Branch }}-{{ checksum "package-lock.json" }}
          paths:
            - "node_modules"
            - "~/.cache/electron"
            - "~/.cache/electron-builder"
      - save:
          filename: "$(jq -r .version package.json)/*.tar.gz"

  mac_installer:
    executor: mac

    steps:
      - checkout
      - run: mkdir -p ./build
      - attach_workspace:
          at: ./build
      - run:
          name: Update node to v16
          command: brew upgrade node || true
      - run:
          name: Install yq
          command: brew install yq
      - run:
          name: Installing npm dependencies
          command: npm ci
      - build:
          os: mac-with-universal
          path: ./build/macos-release
          subpath: ./macos-release/
      - run:
          name: Get rename without brew as it might fail
          command: curl -L https://github.com/ap/rename/archive/v1.601.tar.gz --output rename.tgz
      - run:
          name: extract rename
          command: tar -xzf rename.tgz
      - run:
          name: rename arm64 to m1
          command: ./rename-1.601/rename 's/arm64/m1/' ./build/macos-release/*
      - persist_to_workspace:
          root: ./build
          paths:
            - "./macos-release/"

  store_artifacts:
    executor: wine-chrome
    steps:
      - attach_workspace:
          at: ./build
      - store_artifacts:
          path: ./build
          destination: packages
      - update_base_image:
          apt_opts: "jq"
      - run:
          name: "store url links"
          command: |
            echo $(pwd)
            ls .
            curl -H "Circle-Token: $CIRCLE_TOKEN" -H "Accept: application/json" -X GET "https://circleci.com/api/v2/project/github/mattermost/desktop/$CIRCLE_BUILD_NUM/artifacts" | jq -r '.items[].url' >> ./build/artifactlist.txt
            grep -v ".yml" ./build/artifactlist.txt | grep -v "\._" > ./templist.txt
            echo "##### :tux: Linux" > ./build/linklist.txt
            grep "linux" ./templist.txt | awk -F/ '{print "- ["$NF"]("$0")"}' >> ./build/linklist.txt
            echo "##### :apple_logo: macOS" >> ./build/linklist.txt
            grep "macos" ./templist.txt | awk -F/ '{print "- ["$NF"]("$0")"}' >> ./build/linklist.txt
            echo "##### :windows: Windows" >> ./build/linklist.txt
            grep "win" ./templist.txt | awk -F/ '{print "- ["$NF"]("$0")"}' >> ./build/linklist.txt
      - persist_to_workspace:
          root: ./build
          paths: 
            - ./linklist.txt
            - ./artifactlist.txt

  share_to_channel:
    executor: wine-chrome
    steps:
      - attach_workspace:
          at: ./build
      - update_base_image:
          apt_opts: "jq"
      - run: mkdir -p ./links
      - run: echo "### Nightly builds:\n" > ./links/linklist.txt
      - run:
          name: "Get urls for sharing"
          command: |
            echo "Links for $(date +"%b-%d-%Y")" >> ./links/linklist.txt
            cat ./build/linklist.txt >> ./links/linklist.txt
      - run: 
          command: |
            linklist=$(<./links/linklist.txt);
            echo '{}' | jq "{
              \"username\": \"NightBuilder\",
              \"icon_url\": \"https://upload.wikimedia.org/wikipedia/commons/1/17/Luna_symbol.png\",
              \"text\": \"${linklist}\"
            }" >> /tmp/webhook-data.json
      - run:
          command: |
            curl -i -X POST -H "Content-Type: application/json" -d @/tmp/webhook-data.json $MM_TOKEN || echo "NOFICATION FAILED! check logs as this will succeed intentionally"

  upload_to_s3:
    executor: aws
    steps:
      - checkout
      - attach_workspace:
          at: ./build
      - run:
          name: "Don't upload if it's not on a tag"
          command: |
            if [ -z `git name-rev --name-only --tags --no-undefined HEAD 2>/dev/null` ]; then
              circleci-agent step halt
            fi  
      - run:
          name: "Setup files for aws-s3"
          command: |
            mkdir -p ./aws-s3-dist
            cp -r --backup=numbered ./build/{macos-release,win-release,linux}/* ./aws-s3-dist
      - aws-s3/copy:
          from: ./aws-s3-dist/
          to: s3://releases.mattermost.com/desktop/
          arguments: --acl public-read --cache-control "no-cache" --recursive

  upload_to_github:
    executor: github
    steps:
      - checkout
      - attach_workspace:
          at: ./build
      - run:
          name: "Don't upload if it's not on a tag"
          command: |
            if [ -z `git name-rev --name-only --tags --no-undefined HEAD 2>/dev/null` ]; then
              circleci-agent step halt
            fi  
      - run:
          name: "Setup files for ghr"
          command: |
            mkdir -p ./ghr-dist
            cp --backup=numbered ./build/{macos-release,win-release,linux}/* ./ghr-dist
      - run:
          name: "Publish Release on GitHub"
          command: |
            go get github.com/tcnksm/ghr
            VERSION=$(jq -r .version package.json)
            RELEASE_TITLE="v${VERSION} ($(date -u "+%Y-%m-%d"))"
            ghr \
              -t ${GITHUB_TOKEN} \
              -u ${CIRCLE_PROJECT_USERNAME} \
              -draft \
              --body="$(./scripts/generate_release_markdown.sh $VERSION)" \
              --name="${RELEASE_TITLE}" $( [[ $VERSION =~ "-rc" ]] && printf %s "-prerelease") \
              -r ${CIRCLE_PROJECT_REPONAME} \
              -c ${CIRCLE_SHA1} \
              -delete \
              v${VERSION} ./ghr-dist

  begin-notification:
    executor: wine-chrome
    steps:
      - checkout
      - update_image:
          apt_opts: "--no-install-recommends jq"
      - notify:
          message: "Release process for the desktop app has started, it should take about 30 minutes to complete."
  
  end-notification:
    executor: wine-chrome
    steps:
      - checkout
      - update_image:
          apt_opts: "--no-install-recommends jq"
      - notify:
          message: "Release process for the desktop app ended, the new release can be found on [GitHub](https://github.com/mattermost/desktop/releases)."


workflows:
  version: 2
  build_and_test:
    jobs:
      - check:
         filters:
            branches:
              ignore:
                - /^build-pr-.*/
                - nightly
      - begin-notification:
          context: desktop-notify
          filters:
            branches:
              only:
                # only for release and release candidates
                # release-XX.YY.ZZ
                # release-XX.YY.ZZ-rc-something
                - /^release-\d+(\.\d+){1,2}(-rc.*)?/
      - build-linux:
          requires:
            - check
          context: linux-repo-generation
          filters:
            branches:
              ignore:
                - /^build-pr-.*/
                - nightly

      - build-win-no-installer:
          requires:
            - check
          filters:
            branches:
              ignore:
                - /^release-\d+(\.\d+){1,2}(-rc.*)?/
                - /^build-pr-.*/
                - nightly

      - build-mac-no-dmg:
          requires:
            - check
          filters:
            branches:
              ignore:
                - /^release-\d+(\.\d+){1,2}(-rc.*)?/
                - /^build-pr-.*/
                - nightly

      - msi_installer:
          requires:
            - check
          context: windows-codesign
          filters:
            branches:
              only:
                # only for release and release candidates
                # release-XX.YY.ZZ
                # release-XX.YY.ZZ-rc-something
                - /^release-\d+(\.\d+){1,2}(-rc.*)?/

      - mac_installer:
          requires:
            - check
          context: codesign-certificates
          filters:
            branches:
              only:
                - /^release-\d+(\.\d+){1,2}(-rc.*)?/

      - store_artifacts:
          # for master/PR builds
          requires:
            - build-linux
            - build-win-no-installer
            - build-mac-no-dmg
            - mac_installer
          filters:
            branches:
              ignore:
                - /^release-\d+(\.\d+){1,2}(-rc.*)?/
                - /^build-pr-.*/
                - nightly

      - upload_to_s3:
          # for release builds
          requires:
            - msi_installer
            - mac_installer
            - build-linux
          context: mattermost-release-s3
          filters:
            branches:
              only:
                - /^release-\d+(\.\d+){1,2}(-rc.*)?/

      - upload_to_github:
          requires:
            - upload_to_s3
          context: matterbuild-github-token
          filters:
            branches:
              only:
                - /^release-\d+(\.\d+){1,2}(-rc.*)?/
      - end-notification:
          requires:
            - upload_to_github
          context: desktop-notify
          filters:
            branches:
              only:
                # only for release and release candidates
                # release-XX.YY.ZZ
                # release-XX.YY.ZZ-rc-something
                - /^release-\d+(\.\d+){1,2}(-rc.*)?/
  build-for-pr:
    jobs:
      - build-windows-pr:
          context: electron-installer
          filters:
            branches:
              only: /^build-pr-.*/
      - build-mac-pr:
          context: codesign-certificates
          filters:
            branches:
              only: /^build-pr-.*/
      - build-linux-pr:
          filters:
            branches:
              only: /^build-pr-.*/
  nightly_browser_view:
    when: << pipeline.parameters.run_nightly >>
    jobs:
<<<<<<< HEAD
      - build-linux:
          context: linux-repo-generation
      - build-win-no-installer:
          context: electron-installer
=======
      - build-linux
      - msi_installer:
          context: windows-codesign
>>>>>>> 14197d17
      - mac_installer:
          context: codesign-certificates
      - store_artifacts:
          context: desktop_browserview
          # for master/PR builds
          requires:
            - build-linux
            - msi_installer
            - mac_installer
      - upload_to_s3:
          context: mattermost-release-s3
          requires:
            - build-linux
            - msi_installer
            - mac_installer
      - share_to_channel:
          context: desktop_browserview
          requires:
            - store_artifacts
<|MERGE_RESOLUTION|>--- conflicted
+++ resolved
@@ -619,16 +619,9 @@
   nightly_browser_view:
     when: << pipeline.parameters.run_nightly >>
     jobs:
-<<<<<<< HEAD
-      - build-linux:
-          context: linux-repo-generation
-      - build-win-no-installer:
-          context: electron-installer
-=======
       - build-linux
       - msi_installer:
           context: windows-codesign
->>>>>>> 14197d17
       - mac_installer:
           context: codesign-certificates
       - store_artifacts:
