--- conflicted
+++ resolved
@@ -551,10 +551,6 @@
             branches:
               only:
                 - /^release-\d+(\.\d+){1,2}(-rc.*)?/
-<<<<<<< HEAD
-                - MM-36432
-=======
->>>>>>> 26bea631
 
       - store_artifacts:
           # for master/PR builds
